// Copyright (c) 2010-2022, Lawrence Livermore National Security, LLC. Produced
// at the Lawrence Livermore National Laboratory. All Rights reserved. See files
// LICENSE and NOTICE for details. LLNL-CODE-806117.
//
// This file is part of the MFEM library. For more information and source code
// availability visit https://mfem.org.
//
// MFEM is free software; you can redistribute it and/or modify it under the
// terms of the BSD-3 license. We welcome feedback and contributions, see file
// CONTRIBUTING.md for details.

#ifndef MFEM_MESH
#define MFEM_MESH

#include "../config/config.hpp"
#include "../general/stable3d.hpp"
#include "../general/globals.hpp"
#include "triangle.hpp"
#include "tetrahedron.hpp"
#include "vertex.hpp"
#include "vtk.hpp"
#include "ncmesh.hpp"
#include "../fem/eltrans.hpp"
#include "../fem/coefficient.hpp"
#include "../general/zstr.hpp"
#ifdef MFEM_USE_ADIOS2
#include "../general/adios2stream.hpp"
#endif
#include <iostream>

namespace mfem
{

// Data type mesh

class GeometricFactors;
class FaceGeometricFactors;
class KnotVector;
class NURBSExtension;
class FiniteElementSpace;
class GridFunction;
struct Refinement;

/** An enum type to specify if interior or boundary faces are desired. */
enum class FaceType : bool {Interior, Boundary};

#ifdef MFEM_USE_MPI
class ParMesh;
class ParNCMesh;
#endif

class Mesh
{
#ifdef MFEM_USE_MPI
   friend class ParMesh;
   friend class ParNCMesh;
#endif
   friend class NCMesh;
   friend class NURBSExtension;

#ifdef MFEM_USE_ADIOS2
   friend class adios2stream;
#endif

protected:
   int Dim;
   int spaceDim;

   int NumOfVertices, NumOfElements, NumOfBdrElements;
   int NumOfEdges, NumOfFaces;
   /** These variables store the number of Interior and Boundary faces. Calling
       fes->GetMesh()->GetNBE() doesn't return the expected value in 3D because
       periodic meshes in 3D have some of their faces marked as boundary for
       visualization purpose in GLVis. */
   mutable int nbInteriorFaces, nbBoundaryFaces;

   int meshgen; // see MeshGenerator()
   int mesh_geoms; // sum of (1 << geom) for all geom of all dimensions

   // Counter for Mesh transformations: refinement, derefinement, rebalancing.
   // Used for checking during Update operations on objects depending on the
   // Mesh, such as FiniteElementSpace, GridFunction, etc.
   long sequence;

   Array<Element *> elements;
   // Vertices are only at the corners of elements, where you would expect them
   // in the lowest-order mesh. In some cases, e.g. in a Mesh that defines the
   // patch topology for a NURBS mesh (see LoadPatchTopo()) the vertices may be
   // empty while NumOfVertices is positive.
   Array<Vertex> vertices;
   Array<Element *> boundary;
   Array<Element *> faces;

   /** @brief This structure stores the low level information necessary to
       interpret the configuration of elements on a specific face. This
       information can be accessed using methods like GetFaceElements(),
       GetFaceInfos(), FaceIsInterior(), etc.

       For accessing higher level deciphered information look at
       Mesh::FaceInformation, and its accessor Mesh::GetFaceInformation().

       Each face contains information on the indices, local reference faces,
       orientations, and potential nonconformity for the two neighboring
       elements on a face.
       Each face can either be an interior, boundary, or shared interior face.
       Each interior face is shared by two elements referred as Elem1 and Elem2.
       For boundary faces only the information on Elem1 is relevant.
       Shared interior faces correspond to faces where Elem1 and Elem2 are
       distributed on different MPI ranks.
       Regarding conformity, three cases are distinguished, conforming faces,
       nonconforming slave faces, and nonconforming master faces. Master and
       slave referring to the coarse and fine elements respectively on a
       nonconforming face.
       Nonconforming slave faces always have the slave element as Elem1 and
       the master element as Elem2. On the other side, nonconforming master
       faces always have the master element as Elem1, and one of the slave
       element as Elem2. Except for ghost nonconforming slave faces, where
       Elem1 is the master side and Elem2 is the slave side.

       The indices of Elem1 and Elem2 can be indirectly extracted from
       FaceInfo::Elem1No and FaceInfo::Elem2No, read the note below for special
       cases on the index of Elem2.

       The local face identifiers are deciphered from FaceInfo::Elem1Inf and
       FaceInfo::Elem2Inf through the formula: LocalFaceIndex = ElemInf/64,
       the semantic of the computed local face identifier can be found in
       fem/geom.cpp. The local face identifier corresponds to an index
       in the Constants<Geometry>::Edges arrays for 2D element geometries, and
       to an index in the Constants<Geometry>::FaceVert arrays for 3D element
       geometries.

       The orientation of each element relative to a face is obtained through
       the formula: Orientation = ElemInf%64, the semantic of the orientation
       can also be found in fem/geom.cpp. The orientation corresponds to
       an index in the Constants<Geometry>::Orient arrays, providing the
       sequence of vertices identifying the orientation of an edge/face. By
       convention the orientation of Elem1 is always set to 0, serving as the
       reference orientation. The orientation of Elem2 relatively to Elem1 is
       therefore determined just by using the orientation of Elem2. An important
       special case is the one of nonconforming faces, the orientation should
       be composed with the PointMatrix, which also contains orientation
       information. A special treatment should be done for 2D, the orientation
       in the PointMatrix is not included, therefore when applying the
       PointMatrix transformation, the PointMatrix should be flipped, except for
       shared nonconforming slave faces where the transformation can be applied
       as is.

       Another special case is the case of shared nonconforming faces. Ghost
       faces use a different design based on so called "ghost" faces.
       Ghost faces, as their name suggest are very well hidden, and they
       usually have a separate interface from "standard" faces.
   */
   struct FaceInfo
   {
      // Inf = 64 * LocalFaceIndex + FaceOrientation
      int Elem1No, Elem2No, Elem1Inf, Elem2Inf;
      int NCFace; /* -1 if this is a regular conforming/boundary face;
                     index into 'nc_faces_info' if >= 0. */
   };
   // NOTE: in NC meshes, master faces have Elem2No == -1. Slave faces on the
   // other hand have Elem2No and Elem2Inf set to the master face's element and
   // its local face number.
   //
   // A local face is one generated from a local element and has index i in
   // faces_info such that i < GetNumFaces(). Also, Elem1No always refers to the
   // element (slave or master, in the nonconforming case) that generated the
   // face.
   // Classification of a local (non-ghost) face based on its FaceInfo:
   // - Elem2No >= 0 --> local interior face; can be either:
   //    - NCFace == -1 --> conforming face, or
   //    - NCFace >= 0 --> nonconforming slave face; Elem2No is the index of
   //      the master volume element; Elem2Inf%64 is 0, see the note in
   //      Mesh::GenerateNCFaceInfo().
   // - Elem2No < 0 --> local "boundary" face; can be one of:
   //    - NCFace == -1 --> conforming face; can be either:
   //       - Elem2Inf < 0 --> true boundary face (no element on side 2)
   //       - Elem2Inf >= 0 --> shared face where element 2 is a face-neighbor
   //         element with index -1-Elem2No. This state is initialized by
   //         ParMesh::ExchangeFaceNbrData().
   //    - NCFace >= 0 --> nonconforming face; can be one of:
   //       - Elem2Inf < 0 --> master nonconforming face, interior or shared;
   //         In this case, Elem2No is -1; see GenerateNCFaceInfo().
   //       - Elem2Inf >= 0 --> shared slave nonconforming face where element 2
   //         is the master face-neighbor element with index -1-Elem2No; see
   //         ParNCMesh::GetFaceNeighbors().
   //
   // A ghost face is a nonconforming face that is generated by a non-local,
   // i.e. ghost, element. A ghost face has index i in faces_info such that
   // i >= GetNumFaces().
   // Classification of a ghost (non-local) face based on its FaceInfo:
   // - Elem1No == -1 --> master ghost face? These ghost faces also have:
   //   Elem2No == -1, Elem1Inf == Elem2Inf == -1, and NCFace == -1.
   // - Elem1No >= 0 --> slave ghost face; Elem1No is the index of the local
   //   master side element, i.e. side 1 IS NOT the side that generated the
   //   face. Elem2No is < 0 and -1-Elem2No is the index of the ghost
   //   face-neighbor element that generated this slave ghost face. In this
   //   case, Elem2Inf >= 0 and NCFace >= 0.
   // Relevant methods: GenerateFaces(), GenerateNCFaceInfo(),
   //                   ParNCMesh::GetFaceNeighbors(),
   //                   ParMesh::ExchangeFaceNbrData()

   struct NCFaceInfo
   {
      bool Slave; // true if this is a slave face, false if master face
      int MasterFace; // if Slave, this is the index of the master face
      // If not Slave, 'MasterFace' is the local face index of this master face
      // as a face in the unique adjacent element.
      const DenseMatrix* PointMatrix; // if Slave, position within master face
      // (NOTE: PointMatrix points to a matrix owned by NCMesh.)

      NCFaceInfo() = default;

      NCFaceInfo(bool slave, int master, const DenseMatrix* pm)
         : Slave(slave), MasterFace(master), PointMatrix(pm) {}
   };

   Array<FaceInfo> faces_info;
   Array<NCFaceInfo> nc_faces_info;

   Table *el_to_edge;
   Table *el_to_face;
   Table *el_to_el;
   Array<int> be_to_edge;  // for 2D
   Table *bel_to_edge;     // for 3D
   Array<int> be_to_face;
   mutable Table *face_edge;
   mutable Table *edge_vertex;

   IsoparametricTransformation Transformation, Transformation2;
   IsoparametricTransformation BdrTransformation;
   IsoparametricTransformation FaceTransformation, EdgeTransformation;
   FaceElementTransformations FaceElemTr;

   // refinement embeddings for forward compatibility with NCMesh
   CoarseFineTransformations CoarseFineTr;

   // Nodes are only active for higher order meshes, and share locations with
   // the vertices, plus all the higher- order control points within the
   // element and along the edges and on the faces.
   GridFunction *Nodes;
   int own_nodes;

   static const int vtk_quadratic_tet[10];
   static const int vtk_quadratic_pyramid[13];
   static const int vtk_quadratic_wedge[18];
   static const int vtk_quadratic_hex[27];

#ifdef MFEM_USE_MEMALLOC
   friend class Tetrahedron;
   MemAlloc <Tetrahedron, 1024> TetMemory;
#endif

   // used during NC mesh initialization only
   Array<Triple<int, int, int> > tmp_vertex_parents;

public:
   typedef Geometry::Constants<Geometry::SEGMENT>     seg_t;
   typedef Geometry::Constants<Geometry::TRIANGLE>    tri_t;
   typedef Geometry::Constants<Geometry::SQUARE>      quad_t;
   typedef Geometry::Constants<Geometry::TETRAHEDRON> tet_t;
   typedef Geometry::Constants<Geometry::CUBE>        hex_t;
   typedef Geometry::Constants<Geometry::PRISM>       pri_t;
   typedef Geometry::Constants<Geometry::PYRAMID>     pyr_t;

   enum Operation { NONE, REFINE, DEREFINE, REBALANCE };

   /// A list of all unique element attributes used by the Mesh.
   Array<int> attributes;
   /// A list of all unique boundary attributes used by the Mesh.
   Array<int> bdr_attributes;

   NURBSExtension *NURBSext; ///< Optional NURBS mesh extension.
   NCMesh *ncmesh;           ///< Optional nonconforming mesh extension.
   Array<GeometricFactors*> geom_factors; ///< Optional geometric factors.
   Array<FaceGeometricFactors*> face_geom_factors; /**< Optional face geometric
                                                        factors. */

   // Global parameter that can be used to control the removal of unused
   // vertices performed when reading a mesh in MFEM format. The default value
   // (true) is set in mesh_readers.cpp.
   static bool remove_unused_vertices;

protected:
   Operation last_operation;

   void Init();
   void InitTables();
   void SetEmpty();  // Init all data members with empty values
   void DestroyTables();
   void DeleteTables() { DestroyTables(); InitTables(); }
   void DestroyPointers(); // Delete data specifically allocated by class Mesh.
   void Destroy();         // Delete all owned data.
   void ResetLazyData();

   Element *ReadElementWithoutAttr(std::istream &);
   static void PrintElementWithoutAttr(const Element *, std::ostream &);

   Element *ReadElement(std::istream &);
   static void PrintElement(const Element *, std::ostream &);

   // Readers for different mesh formats, used in the Load() method.
   // The implementations of these methods are in mesh_readers.cpp.
   void ReadMFEMMesh(std::istream &input, int version, int &curved);
   void ReadLineMesh(std::istream &input);
   void ReadNetgen2DMesh(std::istream &input, int &curved);
   void ReadNetgen3DMesh(std::istream &input);
   void ReadTrueGridMesh(std::istream &input);
   void CreateVTKMesh(const Vector &points, const Array<int> &cell_data,
                      const Array<int> &cell_offsets,
                      const Array<int> &cell_types,
                      const Array<int> &cell_attributes,
                      int &curved, int &read_gf, bool &finalize_topo);
   void ReadVTKMesh(std::istream &input, int &curved, int &read_gf,
                    bool &finalize_topo);
   void ReadXML_VTKMesh(std::istream &input, int &curved, int &read_gf,
                        bool &finalize_topo, const std::string &xml_prefix="");
   void ReadNURBSMesh(std::istream &input, int &curved, int &read_gf);
   void ReadInlineMesh(std::istream &input, bool generate_edges = false);
   void ReadGmshMesh(std::istream &input, int &curved, int &read_gf);
   /* Note NetCDF (optional library) is used for reading cubit files */
#ifdef MFEM_USE_NETCDF
   void ReadCubit(const char *filename, int &curved, int &read_gf);
#endif

   /// Determine the mesh generator bitmask #meshgen, see MeshGenerator().
   /** Also, initializes #mesh_geoms. */
   void SetMeshGen();

   /// Return the length of the segment from node i to node j.
   double GetLength(int i, int j) const;

   void MarkForRefinement();
   void MarkTriMeshForRefinement();
   void GetEdgeOrdering(DSTable &v_to_v, Array<int> &order);
   virtual void MarkTetMeshForRefinement(DSTable &v_to_v);

   // Methods used to prepare and apply permutation of the mesh nodes assuming
   // that the mesh elements may be rotated (e.g. to mark triangle or tet edges
   // for refinement) between the two calls - PrepareNodeReorder() and
   // DoNodeReorder(). The latter method assumes that the 'faces' have not been
   // updated after the element rotations.
   void PrepareNodeReorder(DSTable **old_v_to_v, Table **old_elem_vert);
   void DoNodeReorder(DSTable *old_v_to_v, Table *old_elem_vert);

   STable3D *GetFacesTable();
   STable3D *GetElementToFaceTable(int ret_ftbl = 0);

   /** Red refinement. Element with index i is refined. The default
       red refinement for now is Uniform. */
   void RedRefinement(int i, const DSTable &v_to_v,
                      int *edge1, int *edge2, int *middle)
   { UniformRefinement(i, v_to_v, edge1, edge2, middle); }

   /** Green refinement. Element with index i is refined. The default
       refinement for now is Bisection. */
   void GreenRefinement(int i, const DSTable &v_to_v,
                        int *edge1, int *edge2, int *middle)
   { Bisection(i, v_to_v, edge1, edge2, middle); }

   /// Bisect a triangle: element with index @a i is bisected.
   void Bisection(int i, const DSTable &, int *, int *, int *);

   /// Bisect a tetrahedron: element with index @a i is bisected.
   void Bisection(int i, HashTable<Hashed2> &);

   /// Bisect a boundary triangle: boundary element with index @a i is bisected.
   void BdrBisection(int i, const HashTable<Hashed2> &);

   /** Uniform Refinement. Element with index i is refined uniformly. */
   void UniformRefinement(int i, const DSTable &, int *, int *, int *);

   /** @brief Averages the vertices with given @a indexes and saves the result
       in #vertices[result]. */
   void AverageVertices(const int *indexes, int n, int result);

   void InitRefinementTransforms();
   int FindCoarseElement(int i);

   /** @brief Update the nodes of a curved mesh after the topological part of a
       Mesh::Operation, such as refinement, has been performed. */
   /** If Nodes GridFunction is defined, i.e. not NULL, this method calls
       NodesUpdated().

       @note Unlike the similarly named public method NodesUpdated() this
       method modifies the mesh nodes (if they exist) and calls NodesUpdated().
   */
   void UpdateNodes();

   /// Helper to set vertex coordinates given a high-order curvature function.
   void SetVerticesFromNodes(const GridFunction *nodes);

   void UniformRefinement2D_base(bool update_nodes = true);

   /// Refine a mixed 2D mesh uniformly.
   virtual void UniformRefinement2D() { UniformRefinement2D_base(); }

   /* If @a f2qf is not NULL, adds all quadrilateral faces to @a f2qf which
      represents a "face-to-quad-face" index map. When all faces are quads, the
      array @a f2qf is kept empty since it is not needed. */
   void UniformRefinement3D_base(Array<int> *f2qf = NULL,
                                 DSTable *v_to_v_p = NULL,
                                 bool update_nodes = true);

   /// Refine a mixed 3D mesh uniformly.
   virtual void UniformRefinement3D() { UniformRefinement3D_base(); }

   /// Refine NURBS mesh.
   virtual void NURBSUniformRefinement();

   /// This function is not public anymore. Use GeneralRefinement instead.
   virtual void LocalRefinement(const Array<int> &marked_el, int type = 3);

   /// This function is not public anymore. Use GeneralRefinement instead.
   virtual void NonconformingRefinement(const Array<Refinement> &refinements,
                                        int nc_limit = 0);

   /// NC version of GeneralDerefinement.
   virtual bool NonconformingDerefinement(Array<double> &elem_error,
                                          double threshold, int nc_limit = 0,
                                          int op = 1);
   /// Derefinement helper.
   double AggregateError(const Array<double> &elem_error,
                         const int *fine, int nfine, int op);

   /// Read NURBS patch/macro-element mesh
   void LoadPatchTopo(std::istream &input, Array<int> &edge_to_knot);

   void UpdateNURBS();

   void PrintTopo(std::ostream &out, const Array<int> &e_to_k) const;

   /// Used in GetFaceElementTransformations (...)
   void GetLocalPtToSegTransformation(IsoparametricTransformation &, int);
   void GetLocalSegToTriTransformation (IsoparametricTransformation &loc,
                                        int i);
   void GetLocalSegToQuadTransformation (IsoparametricTransformation &loc,
                                         int i);
   /// Used in GetFaceElementTransformations (...)
   void GetLocalTriToTetTransformation (IsoparametricTransformation &loc,
                                        int i);
   /// Used in GetFaceElementTransformations (...)
   void GetLocalTriToWdgTransformation (IsoparametricTransformation &loc,
                                        int i);
   /// Used in GetFaceElementTransformations (...)
   void GetLocalTriToPyrTransformation (IsoparametricTransformation &loc,
                                        int i);
   /// Used in GetFaceElementTransformations (...)
   void GetLocalQuadToHexTransformation (IsoparametricTransformation &loc,
                                         int i);
   /// Used in GetFaceElementTransformations (...)
   void GetLocalQuadToWdgTransformation (IsoparametricTransformation &loc,
                                         int i);
   /// Used in GetFaceElementTransformations (...)
   void GetLocalQuadToPyrTransformation (IsoparametricTransformation &loc,
                                         int i);

   /** Used in GetFaceElementTransformations to account for the fact that a
       slave face occupies only a portion of its master face. */
   void ApplyLocalSlaveTransformation(FaceElementTransformations &FT,
                                      const FaceInfo &fi, bool is_ghost);

   bool IsSlaveFace(const FaceInfo &fi) const;

   /// Returns the orientation of "test" relative to "base"
   static int GetTriOrientation (const int * base, const int * test);
   /// Returns the orientation of "test" relative to "base"
   static int GetQuadOrientation (const int * base, const int * test);
   /// Returns the orientation of "test" relative to "base"
   static int GetTetOrientation (const int * base, const int * test);

   static void GetElementArrayEdgeTable(const Array<Element*> &elem_array,
                                        const DSTable &v_to_v,
                                        Table &el_to_edge);

   /** Return element to edge table and the indices for the boundary edges.
       The entries in the table are ordered according to the order of the
       nodes in the elements. For example, if T is the element to edge table
       T(i, 0) gives the index of edge in element i that connects vertex 0
       to vertex 1, etc. Returns the number of the edges. */
   int GetElementToEdgeTable(Table &, Array<int> &);

   /// Used in GenerateFaces()
   void AddPointFaceElement(int lf, int gf, int el);

   void AddSegmentFaceElement (int lf, int gf, int el, int v0, int v1);

   void AddTriangleFaceElement (int lf, int gf, int el,
                                int v0, int v1, int v2);

   void AddQuadFaceElement (int lf, int gf, int el,
                            int v0, int v1, int v2, int v3);
   /** For a serial Mesh, return true if the face is interior. For a parallel
       ParMesh return true if the face is interior or shared. In parallel, this
       method only works if the face neighbor data is exchanged. */
   bool FaceIsTrueInterior(int FaceNo) const
   {
      return FaceIsInterior(FaceNo) || (faces_info[FaceNo].Elem2Inf >= 0);
   }

   void FreeElement(Element *E);

   void GenerateFaces();
   void GenerateNCFaceInfo();

   /// Begin construction of a mesh
   void InitMesh(int Dim_, int spaceDim_, int NVert, int NElem, int NBdrElem);

   // Used in the methods FinalizeXXXMesh() and FinalizeTopology()
   void FinalizeCheck();

   void Loader(std::istream &input, int generate_edges = 0,
               std::string parse_tag = "");

   // If NURBS mesh, write NURBS format. If NCMesh, write mfem v1.1 format.
   // If section_delimiter is empty, write mfem v1.0 format. Otherwise, write
   // mfem v1.2 format with the given section_delimiter at the end.
   void Printer(std::ostream &out = mfem::out,
                std::string section_delimiter = "") const;

   /** Creates mesh for the parallelepiped [0,sx]x[0,sy]x[0,sz], divided into
       nx*ny*nz hexahedra if type=HEXAHEDRON or into 6*nx*ny*nz tetrahedrons if
       type=TETRAHEDRON. The parameter @a sfc_ordering controls how the elements
       (when type=HEXAHEDRON) are ordered: true - use space-filling curve
       ordering, or false - use lexicographic ordering. */
   void Make3D(int nx, int ny, int nz, Element::Type type,
               double sx, double sy, double sz, bool sfc_ordering);

   /** Creates mesh for the rectangle [0,sx]x[0,sy], divided into nx*ny
       quadrilaterals if type = QUADRILATERAL or into 2*nx*ny triangles if
       type = TRIANGLE. If generate_edges = 0 (default) edges are not generated,
       if 1 edges are generated. The parameter @a sfc_ordering controls how the
       elements (when type=QUADRILATERAL) are ordered: true - use space-filling
       curve ordering, or false - use lexicographic ordering. */
   void Make2D(int nx, int ny, Element::Type type, double sx, double sy,
               bool generate_edges, bool sfc_ordering);

   /// Creates a 1D mesh for the interval [0,sx] divided into n equal intervals.
   void Make1D(int n, double sx = 1.0);

   /// Internal function used in Mesh::MakeRefined
   void MakeRefined_(Mesh &orig_mesh, const Array<int> ref_factors,
                     int ref_type);

   /// Initialize vertices/elements/boundary/tables from a nonconforming mesh.
   void InitFromNCMesh(const NCMesh &ncmesh);

   /// Create from a nonconforming mesh.
   explicit Mesh(const NCMesh &ncmesh);

   // used in GetElementData() and GetBdrElementData()
   void GetElementData(const Array<Element*> &elem_array, int geom,
                       Array<int> &elem_vtx, Array<int> &attr) const;

   double GetElementSize(ElementTransformation *T, int type = 0);

   // Internal helper used in MakeSimplicial (and ParMesh::MakeSimplicial).
   void MakeSimplicial_(const Mesh &orig_mesh, int *vglobal);

public:

   Mesh() { SetEmpty(); }

   /** Copy constructor. Performs a deep copy of (almost) all data, so that the
       source mesh can be modified (e.g. deleted, refined) without affecting the
       new mesh. If 'copy_nodes' is false, use a shallow (pointer) copy for the
       nodes, if present. */
   explicit Mesh(const Mesh &mesh, bool copy_nodes = true);

   /// Move constructor, useful for using a Mesh as a function return value.
   Mesh(Mesh &&mesh);

   /// Move assignment operstor.
   Mesh& operator=(Mesh &&mesh);

   /// Explicitly delete the copy assignment operator.
   Mesh& operator=(const Mesh &mesh) = delete;

   /** @name Named mesh constructors.

       Each of these constructors uses the move constructor, and can be used as
       the right-hand side of an assignment when creating new meshes. */
   ///@{

   /** Creates mesh by reading a file in MFEM, Netgen, or VTK format. If
       generate_edges = 0 (default) edges are not generated, if 1 edges are
       generated. */
   static Mesh LoadFromFile(const char *filename,
                            int generate_edges = 0, int refine = 1,
                            bool fix_orientation = true);

   /** Creates 1D mesh , divided into n equal intervals. */
   static Mesh MakeCartesian1D(int n, double sx = 1.0);

   /** Creates mesh for the rectangle [0,sx]x[0,sy], divided into nx*ny
       quadrilaterals if type = QUADRILATERAL or into 2*nx*ny triangles if
       type = TRIANGLE. If generate_edges = 0 (default) edges are not generated,
       if 1 edges are generated. If scf_ordering = true (default), elements are
       ordered along a space-filling curve, instead of row by row. */
   static Mesh MakeCartesian2D(
      int nx, int ny, Element::Type type, bool generate_edges = false,
      double sx = 1.0, double sy = 1.0, bool sfc_ordering = true);

   /** Creates mesh for the parallelepiped [0,sx]x[0,sy]x[0,sz], divided into
       nx*ny*nz hexahedra if type=HEXAHEDRON or into 6*nx*ny*nz tetrahedrons if
       type=TETRAHEDRON. If sfc_ordering = true (default), elements are ordered
       along a space-filling curve, instead of row by row and layer by layer. */
   static Mesh MakeCartesian3D(
      int nx, int ny, int nz, Element::Type type,
      double sx = 1.0, double sy = 1.0, double sz = 1.0,
      bool sfc_ordering = true);

   /// Create a refined (by any factor) version of @a orig_mesh.
   /** @param[in] orig_mesh  The starting coarse mesh.
       @param[in] ref_factor The refinement factor, an integer > 1.
       @param[in] ref_type   Specify the positions of the new vertices. The
                             options are BasisType::ClosedUniform or
                             BasisType::GaussLobatto.

       The refinement data which can be accessed with GetRefinementTransforms()
       is set to reflect the performed refinements.

       @note The constructed Mesh is straight-sided. */
   static Mesh MakeRefined(Mesh &orig_mesh, int ref_factor, int ref_type);

   /// Create a refined mesh, where each element of the original mesh may be
   /// refined by a different factor.
   /** @param[in] orig_mesh   The starting coarse mesh.
       @param[in] ref_factors An array of integers whose size is the number of
                              elements of @a orig_mesh. The @a ith element of
                              @a orig_mesh is refined by refinement factor
                              @a ref_factors[i].
       @param[in] ref_type    Specify the positions of the new vertices. The
                              options are BasisType::ClosedUniform or
                              BasisType::GaussLobatto.

       The refinement data which can be accessed with GetRefinementTransforms()
       is set to reflect the performed refinements.

       @note The constructed Mesh is straight-sided. */
   /// refined @a ref_factors[i] times in each dimension.
   static Mesh MakeRefined(Mesh &orig_mesh, const Array<int> &ref_factors,
                           int ref_type);

   /** Create a mesh by splitting each element of @a orig_mesh into simplices.
       Quadrilaterals are split into two triangles, prisms are split into
       3 tetrahedra, and hexahedra are split into either 5 or 6 tetrahedra
       depending on the configuration.
       @warning The curvature of the original mesh is not carried over to the
       new mesh. Periodic meshes are not supported. */
   static Mesh MakeSimplicial(const Mesh &orig_mesh);

   /// Create a periodic mesh by identifying vertices of @a orig_mesh.
   /** Each vertex @a i will be mapped to vertex @a v2v[i], such that all
       vertices that are coincident under the periodic mapping get mapped to
       the same index. The mapping @a v2v can be generated from translation
       vectors using Mesh::CreatePeriodicVertexMapping.
       @note MFEM requires that each edge of the resulting mesh be uniquely
       identifiable by a pair of distinct vertices. As a consequence, periodic
       boundaries must be connected by at least three edges. */
   static Mesh MakePeriodic(const Mesh &orig_mesh, const std::vector<int> &v2v);

   ///@}

   /// @brief Creates a mapping @a v2v from the vertex indices of the mesh such
   /// that coincident vertices under the given @a translations are identified.
   /** Each Vector in @a translations should be of size @a sdim (the spatial
       dimension of the mesh). Two vertices are considered coincident if the
       translated coordinates of one vertex are within the given tolerance (@a
       tol, relative to the mesh diameter) of the coordinates of the other
       vertex.
       @warning This algorithm does not scale well with the number of boundary
       vertices in the mesh, and may run slowly on very large meshes. */
   std::vector<int> CreatePeriodicVertexMapping(
      const std::vector<Vector> &translations, double tol = 1e-8) const;

   /// Construct a Mesh from the given primary data.
   /** The array @a vertices is used as external data, i.e. the Mesh does not
       copy the data and will not delete the pointer.

       The data from the other arrays is copied into the internal Mesh data
       structures.

       This method calls the method FinalizeTopology(). The method Finalize()
       may be called after this constructor and after optionally setting the
       Mesh nodes. */
   Mesh(double *vertices, int num_vertices,
        int *element_indices, Geometry::Type element_type,
        int *element_attributes, int num_elements,
        int *boundary_indices, Geometry::Type boundary_type,
        int *boundary_attributes, int num_boundary_elements,
        int dimension, int space_dimension = -1);

   /** @anchor mfem_Mesh_init_ctor
       @brief _Init_ constructor: begin the construction of a Mesh object. */
   Mesh(int Dim_, int NVert, int NElem, int NBdrElem = 0, int spaceDim_ = -1)
   {
      if (spaceDim_ == -1) { spaceDim_ = Dim_; }
      InitMesh(Dim_, spaceDim_, NVert, NElem, NBdrElem);
   }

   /** @name Methods for Mesh construction.

       These methods are intended to be used with the @ref mfem_Mesh_init_ctor
       "init constructor". */
   ///@{

   Element *NewElement(int geom);

   int AddVertex(double x, double y = 0.0, double z = 0.0);
   int AddVertex(const double *coords);
   int AddVertex(const Vector &coords);
   /// Mark vertex @a i as nonconforming, with parent vertices @a p1 and @a p2.
   void AddVertexParents(int i, int p1, int p2);

   int AddSegment(int v1, int v2, int attr = 1);
   int AddSegment(const int *vi, int attr = 1);

   int AddTriangle(int v1, int v2, int v3, int attr = 1);
   int AddTriangle(const int *vi, int attr = 1);
   int AddTri(const int *vi, int attr = 1) { return AddTriangle(vi, attr); }

   int AddQuad(int v1, int v2, int v3, int v4, int attr = 1);
   int AddQuad(const int *vi, int attr = 1);

   int AddTet(int v1, int v2, int v3, int v4, int attr = 1);
   int AddTet(const int *vi, int attr = 1);

   int AddWedge(int v1, int v2, int v3, int v4, int v5, int v6, int attr = 1);
   int AddWedge(const int *vi, int attr = 1);

   int AddPyramid(int v1, int v2, int v3, int v4, int v5, int attr = 1);
   int AddPyramid(const int *vi, int attr = 1);

   int AddHex(int v1, int v2, int v3, int v4, int v5, int v6, int v7, int v8,
              int attr = 1);
   int AddHex(const int *vi, int attr = 1);
   void AddHexAsTets(const int *vi, int attr = 1);
   void AddHexAsWedges(const int *vi, int attr = 1);
   void AddHexAsPyramids(const int *vi, int attr = 1);

   /// The parameter @a elem should be allocated using the NewElement() method
   int AddElement(Element *elem);
   int AddBdrElement(Element *elem);

   int AddBdrSegment(int v1, int v2, int attr = 1);
   int AddBdrSegment(const int *vi, int attr = 1);

   int AddBdrTriangle(int v1, int v2, int v3, int attr = 1);
   int AddBdrTriangle(const int *vi, int attr = 1);

   int AddBdrQuad(int v1, int v2, int v3, int v4, int attr = 1);
   int AddBdrQuad(const int *vi, int attr = 1);
   void AddBdrQuadAsTriangles(const int *vi, int attr = 1);

   int AddBdrPoint(int v, int attr = 1);

   void GenerateBoundaryElements();
   /// Finalize the construction of a triangular Mesh.
   void FinalizeTriMesh(int generate_edges = 0, int refine = 0,
                        bool fix_orientation = true);
   /// Finalize the construction of a quadrilateral Mesh.
   void FinalizeQuadMesh(int generate_edges = 0, int refine = 0,
                         bool fix_orientation = true);
   /// Finalize the construction of a tetrahedral Mesh.
   void FinalizeTetMesh(int generate_edges = 0, int refine = 0,
                        bool fix_orientation = true);
   /// Finalize the construction of a wedge Mesh.
   void FinalizeWedgeMesh(int generate_edges = 0, int refine = 0,
                          bool fix_orientation = true);
   /// Finalize the construction of a hexahedral Mesh.
   void FinalizeHexMesh(int generate_edges = 0, int refine = 0,
                        bool fix_orientation = true);
   /// Finalize the construction of any type of Mesh.
   /** This method calls FinalizeTopology() and Finalize(). */
   void FinalizeMesh(int refine = 0, bool fix_orientation = true);

   ///@}

   /** @brief Finalize the construction of the secondary topology (connectivity)
       data of a Mesh. */
   /** This method does not require any actual coordinate data (either vertex
       coordinates for linear meshes or node coordinates for meshes with nodes)
       to be available. However, the data generated by this method is generally
       required by the FiniteElementSpace class.

       After calling this method, setting the Mesh vertices or nodes, it may be
       appropriate to call the method Finalize(). */
   void FinalizeTopology(bool generate_bdr = true);

   /// Finalize the construction of a general Mesh.
   /** This method will:
       - check and optionally fix the orientation of regular elements
       - check and fix the orientation of boundary elements
       - assume that #vertices are defined, if #Nodes == NULL
       - assume that #Nodes are defined, if #Nodes != NULL.
       @param[in] refine  If true, prepare the Mesh for conforming refinement of
                          triangular or tetrahedral meshes.
       @param[in] fix_orientation
                          If true, fix the orientation of inverted mesh elements
                          by permuting their vertices.

       Before calling this method, call FinalizeTopology() and ensure that the
       Mesh vertices or nodes are set. */
   virtual void Finalize(bool refine = false, bool fix_orientation = false);

   virtual void SetAttributes();

   /** This is our integration with the Gecko library. The method finds an
       element ordering that will increase memory coherency by putting elements
       that are in physical proximity closer in memory. It can also be used to
       obtain a space-filling curve ordering for ParNCMesh partitioning.
       @param[out] ordering Output element ordering.
       @param iterations Total number of V cycles. The ordering may improve with
       more iterations. The best iteration is returned at the end.
       @param window Initial window size. This determines the number of
       permutations tested at each multigrid level and strongly influences the
       quality of the result, but the cost of increasing 'window' is exponential.
       @param period The window size is incremented every 'period' iterations.
       @param seed Seed for initial random ordering (0 = skip random reorder).
       @param verbose Print the progress of the optimization to mfem::out.
       @param time_limit Optional time limit for the optimization, in seconds.
       When reached, ordering from the best iteration so far is returned
       (0 = no limit).
       @return The final edge product cost of the ordering. The function may be
       called in an external loop with different seeds, and the best ordering can
       then be retained. */
   double GetGeckoElementOrdering(Array<int> &ordering,
                                  int iterations = 4, int window = 4,
                                  int period = 2, int seed = 0,
                                  bool verbose = false, double time_limit = 0);

   /** Return an ordering of the elements that approximately follows the Hilbert
       curve. The method performs a spatial (Hilbert) sort on the centers of all
       elements and returns the resulting sequence, which can then be passed to
       ReorderElements. This is a cheap alternative to GetGeckoElementOrdering.*/
   void GetHilbertElementOrdering(Array<int> &ordering);

   /** Rebuilds the mesh with a different order of elements. For each element i,
       the array ordering[i] contains its desired new index. Note that the method
       reorders vertices, edges and faces along with the elements. */
   void ReorderElements(const Array<int> &ordering, bool reorder_vertices = true);

   /// Deprecated: see @a MakeCartesian3D.
   MFEM_DEPRECATED
   Mesh(int nx, int ny, int nz, Element::Type type, bool generate_edges = false,
        double sx = 1.0, double sy = 1.0, double sz = 1.0,
        bool sfc_ordering = true)
   {
      Make3D(nx, ny, nz, type, sx, sy, sz, sfc_ordering);
      Finalize(true); // refine = true
   }

   /// Deprecated: see @a MakeCartesian2D.
   MFEM_DEPRECATED
   Mesh(int nx, int ny, Element::Type type, bool generate_edges = false,
        double sx = 1.0, double sy = 1.0, bool sfc_ordering = true)
   {
      Make2D(nx, ny, type, sx, sy, generate_edges, sfc_ordering);
      Finalize(true); // refine = true
   }

   /// Deprecated: see @a MakeCartesian1D.
   MFEM_DEPRECATED
   explicit Mesh(int n, double sx = 1.0)
   {
      Make1D(n, sx);
      // Finalize(); // reminder: not needed
   }

   /** Creates mesh by reading a file in MFEM, Netgen, or VTK format. If
       generate_edges = 0 (default) edges are not generated, if 1 edges are
       generated. See also @a Mesh::LoadFromFile. */
   explicit Mesh(const char *filename, int generate_edges = 0, int refine = 1,
                 bool fix_orientation = true);

   /** Creates mesh by reading data stream in MFEM, Netgen, or VTK format. If
       generate_edges = 0 (default) edges are not generated, if 1 edges are
       generated. */
   explicit Mesh(std::istream &input, int generate_edges = 0, int refine = 1,
                 bool fix_orientation = true);

   /// Create a disjoint mesh from the given mesh array
   Mesh(Mesh *mesh_array[], int num_pieces);

   /// Deprecated: see @a MakeRefined.
   MFEM_DEPRECATED
   Mesh(Mesh *orig_mesh, int ref_factor, int ref_type);

   /** This is similar to the mesh constructor with the same arguments, but here
       the current mesh is destroyed and another one created based on the data
       stream again given in MFEM, Netgen, or VTK format. If generate_edges = 0
       (default) edges are not generated, if 1 edges are generated. */
   /// \see mfem::ifgzstream() for on-the-fly decompression of compressed ascii
   /// inputs.
   virtual void Load(std::istream &input, int generate_edges = 0,
                     int refine = 1, bool fix_orientation = true)
   {
      Loader(input, generate_edges);
      Finalize(refine, fix_orientation);
   }

   /// Clear the contents of the Mesh.
   void Clear() { Destroy(); SetEmpty(); }

   /** @brief Get the mesh generator/type.

       The purpose of this is to be able to quickly tell what type of elements
       one has in the mesh. Examination of this bitmask along with knowledge
       of the mesh dimension can be used to identify which element types are
       present.

       @return A bitmask:
       - bit 0 - simplices are present in the mesh (triangles, tets),
       - bit 1 - tensor product elements are present in the mesh (quads, hexes),
       - bit 2 - the mesh has wedge elements.
       - bit 3 - the mesh has pyramid elements.

       In parallel, the result takes into account elements on all processors.
   */
   inline int MeshGenerator() { return meshgen; }

   /** @brief Returns number of vertices.  Vertices are only at the corners of
       elements, where you would expect them in the lowest-order mesh. */
   inline int GetNV() const { return NumOfVertices; }

   /// Returns number of elements.
   inline int GetNE() const { return NumOfElements; }

   /// Returns number of boundary elements.
   inline int GetNBE() const { return NumOfBdrElements; }

   /// Return the number of edges.
   inline int GetNEdges() const { return NumOfEdges; }

   /// Return the number of faces in a 3D mesh.
   inline int GetNFaces() const { return NumOfFaces; }

   /// Return the number of faces (3D), edges (2D) or vertices (1D).
   int GetNumFaces() const;

   /** @brief Return the number of faces (3D), edges (2D) or vertices (1D)
       including ghost faces. */
   int GetNumFacesWithGhost() const;

   /** @brief Returns the number of faces according to the requested type, does
       not count master nonconforming faces.

       If type==Boundary returns only the number of true boundary faces
       contrary to GetNBE() that returns all "boundary" elements which may
       include actual interior faces.
       Similarly, if type==Interior, only the true interior faces are counted
       excluding all master nonconforming faces. */
   virtual int GetNFbyType(FaceType type) const;

   /// Utility function: sum integers from all processors (Allreduce).
   virtual long long ReduceInt(int value) const { return value; }

   /// Return the total (global) number of elements.
   long long GetGlobalNE() const { return ReduceInt(NumOfElements); }

<<<<<<< HEAD

   /** Compute the Jacobian of the transformation from the perfect
       reference element at the given integration point (defaults to the
       center of the element if no integration point is specified) */
   void GetElementJacobian(int i, DenseMatrix &J,
                           const IntegrationPoint *ip = NULL);
=======
   /** Return vertex to vertex table. The connections stored in the table
    are from smaller to bigger vertex index, i.e. if i<j and (i, j) is
    in the table, then (j, i) is not stored. */
   void GetVertexToVertexTable(DSTable &) const;
>>>>>>> 349ddfd9

   /** @brief Return the mesh geometric factors corresponding to the given
       integration rule.

       The IntegrationRule used with GetGeometricFactors needs to remain valid
       until the internally stored GeometricFactors objects are destroyed (by
       calling Mesh::DeleteGeometricFactors(), Mesh::NodesUpdated(), or the Mesh
       destructor).

       If the device MemoryType parameter @a d_mt is specified, then the
       returned object will use that type unless it was previously allocated
       with a different type.

       The returned pointer points to an internal object that may be invalidated
       by mesh operations such as refinement, vertex/node movement, etc. Since
       not all such modifications can be tracked by the Mesh class (e.g. when
       using the pointer returned by GetNodes() to change the nodes) one needs
       to account for such changes by calling the method NodesUpdated() which,
       in particular, will call DeleteGeometricFactors(). */
   const GeometricFactors* GetGeometricFactors(
      const IntegrationRule& ir,
      const int flags,
      MemoryType d_mt = MemoryType::DEFAULT);

   /** @brief Return the mesh geometric factors for the faces corresponding
       to the given integration rule.

       The IntegrationRule used with GetFaceGeometricFactors needs to remain
       valid until the internally stored FaceGeometricFactors objects are
       destroyed (by either calling Mesh::DeleteGeometricFactors(),
       Mesh::NodesUpdated(), or the Mesh destructor).

       If the device MemoryType parameter @a d_mt is specified, then the
       returned object will use that type unless it was previously allocated
       with a different type.

       The returned pointer points to an internal object that may be invalidated
       by mesh operations such as refinement, vertex/node movement, etc. Since
       not all such modifications can be tracked by the Mesh class (e.g. when
       using the pointer returned by GetNodes() to change the nodes) one needs
       to account for such changes by calling the method NodesUpdated() which,
       in particular, will call DeleteGeometricFactors(). */
   const FaceGeometricFactors* GetFaceGeometricFactors(
      const IntegrationRule& ir,
      const int flags,
      FaceType type,
      MemoryType d_mt = MemoryType::DEFAULT);

   /// Destroy all GeometricFactors stored by the Mesh.
   /** This method can be used to force recomputation of the GeometricFactors,
       for example, after the mesh nodes are modified externally.

       @note In general, the preferred method for resetting the GeometricFactors
       should be to call NodesUpdated(). */
   void DeleteGeometricFactors();

   /** @brief This function should be called after the mesh node coordinates
       have been updated externally, e.g. by modifying the internal nodal
       GridFunction returned by GetNodes(). */
   /** It deletes internal quantities derived from the node coordinates,
       such as the (Face)GeometricFactors.

       @note Unlike the similarly named protected method UpdateNodes() this
       method does not modify the nodes. */
   void NodesUpdated() { DeleteGeometricFactors(); }

   /// Equals 1 + num_holes - num_loops
   inline int EulerNumber() const
   { return NumOfVertices - NumOfEdges + NumOfFaces - NumOfElements; }
   /// Equals 1 - num_holes
   inline int EulerNumber2D() const
   { return NumOfVertices - NumOfEdges + NumOfElements; }

   int Dimension() const { return Dim; }
   int SpaceDimension() const { return spaceDim; }

   /// @brief Return pointer to vertex i's coordinates.
   /// @warning For high-order meshes (when #Nodes != NULL) vertices may not be
   /// updated and should not be used!
   const double *GetVertex(int i) const { return vertices[i](); }

   /// @brief Return pointer to vertex i's coordinates.
   /// @warning For high-order meshes (when Nodes != NULL) vertices may not
   /// being updated and should not be used!
   double *GetVertex(int i) { return vertices[i](); }

   void GetElementData(int geom, Array<int> &elem_vtx, Array<int> &attr) const
   { GetElementData(elements, geom, elem_vtx, attr); }

   /// Checks if the mesh has boundary elements
   virtual bool HasBoundaryElements() const { return (NumOfBdrElements > 0); }

   void GetBdrElementData(int geom, Array<int> &bdr_elem_vtx,
                          Array<int> &bdr_attr) const
   { GetElementData(boundary, geom, bdr_elem_vtx, bdr_attr); }

   /** @brief Set the internal Vertex array to point to the given @a vertices
       array without assuming ownership of the pointer. */
   /** If @a zerocopy is `true`, the vertices must be given as an array of 3
       doubles per vertex. If @a zerocopy is `false` then the current Vertex
       data is first copied to the @a vertices array. */
   void ChangeVertexDataOwnership(double *vertices, int len_vertices,
                                  bool zerocopy = false);

   const Element* const *GetElementsArray() const
   { return elements.GetData(); }

   const Element *GetElement(int i) const { return elements[i]; }

   Element *GetElement(int i) { return elements[i]; }

   const Element *GetBdrElement(int i) const { return boundary[i]; }

   Element *GetBdrElement(int i) { return boundary[i]; }

   const Element *GetFace(int i) const { return faces[i]; }

   /// Return the Geometry::Type associated with face @a i.
   Geometry::Type GetFaceGeometry(int i) const;

   Geometry::Type GetElementGeometry(int i) const
   {
      return elements[i]->GetGeometryType();
   }

   Geometry::Type GetBdrElementGeometry(int i) const
   {
      return boundary[i]->GetGeometryType();
   }

   /// Deprecated in favor of Mesh::GetFaceGeometry
   MFEM_DEPRECATED Geometry::Type GetFaceBaseGeometry(int i) const
   { return GetFaceGeometry(i); }

   Geometry::Type GetElementBaseGeometry(int i) const
   { return GetElementGeometry(i); }

   Geometry::Type GetBdrElementBaseGeometry(int i) const
   { return GetBdrElementGeometry(i); }

   /** @brief Return true iff the given @a geom is encountered in the mesh.
       Geometries of dimensions lower than Dimension() are counted as well. */
   bool HasGeometry(Geometry::Type geom) const
   { return mesh_geoms & (1 << geom); }

   /** @brief Return the number of geometries of the given dimension present in
       the mesh. */
   /** For a parallel mesh only the local geometries are counted. */
   int GetNumGeometries(int dim) const;

   /// Return all element geometries of the given dimension present in the mesh.
   /** For a parallel mesh only the local geometries are returned.

       The returned geometries are sorted. */
   void GetGeometries(int dim, Array<Geometry::Type> &el_geoms) const;

   /// List of mesh geometries stored as Array<Geometry::Type>.
   class GeometryList : public Array<Geometry::Type>
   {
   protected:
      Geometry::Type geom_buf[Geometry::NumGeom];
   public:
      /// Construct a GeometryList of all element geometries in @a mesh.
      GeometryList(Mesh &mesh)
         : Array<Geometry::Type>(geom_buf, Geometry::NumGeom)
      { mesh.GetGeometries(mesh.Dimension(), *this); }
      /** @brief Construct a GeometryList of all geometries of dimension @a dim
          in @a mesh. */
      GeometryList(Mesh &mesh, int dim)
         : Array<Geometry::Type>(geom_buf, Geometry::NumGeom)
      { mesh.GetGeometries(dim, *this); }
   };

   /// Returns the indices of the vertices of element i.
   void GetElementVertices(int i, Array<int> &v) const
   { elements[i]->GetVertices(v); }

   /// Returns the indices of the vertices of boundary element i.
   void GetBdrElementVertices(int i, Array<int> &v) const
   { boundary[i]->GetVertices(v); }

   /// Return the indices and the orientations of all edges of element i.
   void GetElementEdges(int i, Array<int> &edges, Array<int> &cor) const;

   /// Return the indices and the orientations of all edges of bdr element i.
   void GetBdrElementEdges(int i, Array<int> &edges, Array<int> &cor) const;

   /** Return the indices and the orientations of all edges of face i.
       Works for both 2D (face=edge) and 3D faces. */
   void GetFaceEdges(int i, Array<int> &edges, Array<int> &o) const;

   /// Returns the indices of the vertices of face i.
   void GetFaceVertices(int i, Array<int> &vert) const
   {
      if (Dim == 1)
      {
         vert.SetSize(1); vert[0] = i;
      }
      else
      {
         faces[i]->GetVertices(vert);
      }
   }

   /// Returns the indices of the vertices of edge i.
   void GetEdgeVertices(int i, Array<int> &vert) const;

   /// Returns the face-to-edge Table (3D)
   Table *GetFaceEdgeTable() const;

   /// Returns the edge-to-vertex Table (3D)
   Table *GetEdgeVertexTable() const;

   /// Return the indices and the orientations of all faces of element i.
   void GetElementFaces(int i, Array<int> &faces, Array<int> &ori) const;

   /// Return the index and the orientation of the face of bdr element i. (3D)
   void GetBdrElementFace(int i, int *f, int *o) const;

   /** Return the vertex index of boundary element i. (1D)
       Return the edge index of boundary element i. (2D)
       Return the face index of boundary element i. (3D) */
   int GetBdrElementEdgeIndex(int i) const;

   /** @brief For the given boundary element, bdr_el, return its adjacent
       element and its info, i.e. 64*local_bdr_index+bdr_orientation.

       The returned bdr_orientation is that of the boundary element relative to
       the respective face element.

       @sa GetBdrElementAdjacentElement2() */
   void GetBdrElementAdjacentElement(int bdr_el, int &el, int &info) const;

   /** @brief For the given boundary element, bdr_el, return its adjacent
       element and its info, i.e. 64*local_bdr_index+inverse_bdr_orientation.

       The returned inverse_bdr_orientation is the inverse of the orientation of
       the boundary element relative to the respective face element. In other
       words this is the orientation of the face element relative to the
       boundary element.

       @sa GetBdrElementAdjacentElement() */
   void GetBdrElementAdjacentElement2(int bdr_el, int &el, int &info) const;

   /// Returns the type of element i.
   Element::Type GetElementType(int i) const;

   /// Returns the type of boundary element i.
   Element::Type GetBdrElementType(int i) const;

   /* Return point matrix of element i of dimension Dim X #v, where for every
      vertex we give its coordinates in space of dimension Dim. */
   void GetPointMatrix(int i, DenseMatrix &pointmat) const;

   /* Return point matrix of boundary element i of dimension Dim X #v, where for
      every vertex we give its coordinates in space of dimension Dim. */
   void GetBdrPointMatrix(int i, DenseMatrix &pointmat) const;

   static FiniteElement *GetTransformationFEforElementType(Element::Type);

   /** Builds the transformation defining the i-th element in the user-defined
       variable. */
   void GetElementTransformation(int i, IsoparametricTransformation *ElTr);

   /// Returns the transformation defining the i-th element
   ElementTransformation *GetElementTransformation(int i);

   /** Return the transformation defining the i-th element assuming
       the position of the vertices/nodes are given by 'nodes'. */
   void GetElementTransformation(int i, const Vector &nodes,
                                 IsoparametricTransformation *ElTr);

   /// Returns the transformation defining the i-th boundary element
   ElementTransformation * GetBdrElementTransformation(int i);
   void GetBdrElementTransformation(int i, IsoparametricTransformation *ElTr);

   /** @brief Returns the transformation defining the given face element in a
       user-defined variable. */
   void GetFaceTransformation(int i, IsoparametricTransformation *FTr);

   /** @brief A helper method that constructs a transformation from the
       reference space of a face to the reference space of an element. */
   /** The local index of the face as a face in the element and its orientation
       are given by the input parameter @a info, as @a info = 64*loc_face_idx +
       loc_face_orientation. */
   void GetLocalFaceTransformation(int face_type, int elem_type,
                                   IsoparametricTransformation &Transf,
                                   int info);

   /// Returns the transformation defining the given face element
   ElementTransformation *GetFaceTransformation(int FaceNo);

   /** Returns the transformation defining the given edge element.
       The transformation is stored in a user-defined variable. */
   void GetEdgeTransformation(int i, IsoparametricTransformation *EdTr);

   /// Returns the transformation defining the given face element
   ElementTransformation *GetEdgeTransformation(int EdgeNo);

   /// Returns (a pointer to an object containing) the following data:
   ///
   /// 1) Elem1No - the index of the first element that contains this face this
   ///    is the element that has the same outward unit normal vector as the
   ///    face;
   ///
   /// 2) Elem2No - the index of the second element that contains this face this
   ///    element has outward unit normal vector as the face multiplied with -1;
   ///
   /// 3) Elem1, Elem2 - pointers to the ElementTransformation's of the first
   ///    and the second element respectively;
   ///
   /// 4) Face - pointer to the ElementTransformation of the face;
   ///
   /// 5) Loc1, Loc2 - IntegrationPointTransformation's mapping the face
   ///    coordinate system to the element coordinate system (both in their
   ///    reference elements). Used to transform IntegrationPoints from face to
   ///    element. More formally, let:
   ///       TL1, TL2 be the transformations represented by Loc1, Loc2,
   ///       TE1, TE2 - the transformations represented by Elem1, Elem2,
   ///       TF - the transformation represented by Face, then
   ///       TF(x) = TE1(TL1(x)) = TE2(TL2(x)) for all x in the reference face.
   ///
   /// 6) FaceGeom - the base geometry for the face.
   ///
   /// The mask specifies which fields in the structure to return:
   ///    mask & 1 - Elem1, mask & 2 - Elem2
   ///    mask & 4 - Loc1, mask & 8 - Loc2, mask & 16 - Face.
   /// These mask values are defined in the ConfigMasks enum type as part of the
   /// FaceElementTransformations class in fem/eltrans.hpp.
   virtual FaceElementTransformations *GetFaceElementTransformations(
      int FaceNo,
      int mask = 31);

   FaceElementTransformations *GetInteriorFaceTransformations (int FaceNo)
   {
      if (faces_info[FaceNo].Elem2No < 0) { return NULL; }
      return GetFaceElementTransformations (FaceNo);
   }

   FaceElementTransformations *GetBdrFaceTransformations (int BdrElemNo);

   /// Return the local face index for the given boundary face.
   int GetBdrFace(int BdrElemNo) const;

   /// Return true if the given face is interior. @sa FaceIsTrueInterior().
   bool FaceIsInterior(int FaceNo) const
   {
      return (faces_info[FaceNo].Elem2No >= 0);
   }

   /** This enumerated type describes the three main face topologies:
       - Boundary, for faces on the boundary of the computational domain,
       - Conforming, for conforming faces interior to the computational domain,
       - Nonconforming, for nonconforming faces interior to the computational
         domain. */
   enum class FaceTopology { Boundary,
                             Conforming,
                             Nonconforming,
                             NA
                           };

   /** This enumerated type describes the location of the two elements sharing a
       face, Local meaning that the element is local to the MPI rank, FaceNbr
       meaning that the element is distributed on a different MPI rank, this
       typically means that methods with FaceNbr should be used to access the
       relevant information, e.g., ParFiniteElementSpace::GetFaceNbrElementVDofs.
    */
   enum class ElementLocation { Local, FaceNbr, NA };

   /** This enumerated type describes the topological relation of an element to
       a face:
       - Coincident meaning that the element's face is topologically equal to
         the mesh face.
       - Superset meaning that the element's face is topologically coarser than
         the mesh face, i.e., the element's face contains the mesh face.
       - Subset meaning that the element's face is topologically finer than the
         mesh face, i.e., the element's face is contained in the mesh face.
       Superset and Subset are only relevant for nonconforming faces.
       Master nonconforming faces have a conforming element on one side, and a
       fine element on the other side. Slave nonconforming faces have a
       conforming element on one side, and a coarse element on the other side.
    */
   enum class ElementConformity { Coincident, Superset, Subset, NA };

   /** This enumerated type describes the corresponding FaceInfo internal
       representation (encoded cases), c.f. FaceInfo's documentation:
       Classification of a local (non-ghost) face based on its FaceInfo:
         - Elem2No >= 0 --> local interior face; can be either:
            - NCFace == -1 --> LocalConforming,
            - NCFace >= 0 --> LocalSlaveNonconforming,
         - Elem2No < 0 --> local "boundary" face; can be one of:
            - NCFace == -1 --> conforming face; can be either:
               - Elem2Inf < 0 --> Boundary,
               - Elem2Inf >= 0 --> SharedConforming,
            - NCFace >= 0 --> nonconforming face; can be one of:
               - Elem2Inf < 0 --> MasterNonconforming (shared or not shared),
               - Elem2Inf >= 0 --> SharedSlaveNonconforming.
       Classification of a ghost (non-local) face based on its FaceInfo:
         - Elem1No == -1 --> GhostMaster (includes other unused ghost faces),
         - Elem1No >= 0 --> GhostSlave.
    */
   enum class FaceInfoTag { Boundary,
                            LocalConforming,
                            LocalSlaveNonconforming,
                            SharedConforming,
                            SharedSlaveNonconforming,
                            MasterNonconforming,
                            GhostSlave,
                            GhostMaster
                          };

   /** @brief This structure is used as a human readable output format that
       decipheres the information contained in Mesh::FaceInfo when using the
       Mesh::GetFaceInformation() method.

       The element indices in this structure don't need further processing,
       contrary to the ones obtained through Mesh::GetFacesElements and can
       directly be used, e.g., Elem1 and Elem2 indices.
       Likewise the orientations for Elem1 and Elem2 already take into account
       special cases and can be used as is.
   */
   struct FaceInformation
   {
      FaceTopology topology;

      struct
      {
         ElementLocation location;
         ElementConformity conformity;
         int index;
         int local_face_id;
         int orientation;
      } element[2];

      FaceInfoTag tag;
      int ncface;
      const DenseMatrix* point_matrix;

      /** @brief Return true if the face is a local interior face which is NOT
          a master nonconforming face. */
      bool IsLocal() const
      {
         return element[1].location == Mesh::ElementLocation::Local;
      }

      /** @brief Return true if the face is a shared interior face which is NOT
          a master nonconforming face. */
      bool IsShared() const
      {
         return element[1].location == Mesh::ElementLocation::FaceNbr;
      }

      /** @brief return true if the face is an interior face to the computation
          domain, either a local or shared interior face (not a boundary face)
          which is NOT a master nonconforming face.
       */
      bool IsInterior() const
      {
         return topology == FaceTopology::Conforming ||
                topology == FaceTopology::Nonconforming;
      }

      /** @brief Return true if the face is a boundary face. */
      bool IsBoundary() const
      {
         return topology == FaceTopology::Boundary;
      }

      /// @brief Return true if the face is of the same type as @a type.
      bool IsOfFaceType(FaceType type) const
      {
         switch (type)
         {
            case FaceType::Interior:
               return IsInterior();
            case FaceType::Boundary:
               return IsBoundary();
            default:
               return false;
         }
      }

      /// @brief Return true if the face is a conforming face.
      bool IsConforming() const
      {
         return topology == FaceTopology::Conforming;
      }

      /// @brief Return true if the face is a nonconforming fine face.
      bool IsNonconformingFine() const
      {
         return topology == FaceTopology::Nonconforming &&
                (element[0].conformity == ElementConformity::Superset ||
                 element[1].conformity == ElementConformity::Superset);
      }

      /// @brief Return true if the face is a nonconforming coarse face.
      /** Note that ghost nonconforming master faces cannot be clearly
          identified as such with the currently available information, so this
          method will return false for such faces. */
      bool IsNonconformingCoarse() const
      {
         return topology == FaceTopology::Nonconforming &&
                element[1].conformity == ElementConformity::Subset;
      }

      /// @brief cast operator from FaceInformation to FaceInfo.
      operator Mesh::FaceInfo() const;
   };

   /** This method aims to provide face information in a deciphered format, i.e.
       Mesh::FaceInformation, compared to the raw encoded information returned
       by Mesh::GetFaceElements() and Mesh::GetFaceInfos(). */
   FaceInformation GetFaceInformation(int f) const;

   void GetFaceElements (int Face, int *Elem1, int *Elem2) const;
   void GetFaceInfos (int Face, int *Inf1, int *Inf2) const;
   void GetFaceInfos (int Face, int *Inf1, int *Inf2, int *NCFace) const;

   /// Deprecated in favor of Mesh::GetFaceGeometry
   MFEM_DEPRECATED Geometry::Type GetFaceGeometryType(int Face) const
   { return GetFaceGeometry(Face); }

   Element::Type  GetFaceElementType(int Face) const;

   Array<int> GetFaceToBdrElMap() const;

   /// Check (and optionally attempt to fix) the orientation of the elements
   /** @param[in] fix_it  If `true`, attempt to fix the orientations of some
                          elements: triangles, quads, and tets.
       @return The number of elements with wrong orientation.

       @note For meshes with nodes (e.g. high-order or periodic meshes), fixing
       the element orientations may require additional permutation of the nodal
       GridFunction of the mesh which is not performed by this method. Instead,
       the method Finalize() should be used with the parameter
       @a fix_orientation set to `true`.

       @note This method performs a simple check if an element is inverted, e.g.
       for most elements types, it checks if the Jacobian of the mapping from
       the reference element is non-negative at the center of the element. */
   int CheckElementOrientation(bool fix_it = true);

   /// Check the orientation of the boundary elements
   /** @return The number of boundary elements with wrong orientation. */
   int CheckBdrElementOrientation(bool fix_it = true);

   /// Return the attribute of element i.
   int GetAttribute(int i) const { return elements[i]->GetAttribute(); }

   /// Set the attribute of element i.
   void SetAttribute(int i, int attr) { elements[i]->SetAttribute(attr); }

   /// Return the attribute of boundary element i.
   int GetBdrAttribute(int i) const { return boundary[i]->GetAttribute(); }

   /// Set the attribute of boundary element i.
   void SetBdrAttribute(int i, int attr) { boundary[i]->SetAttribute(attr); }

   const Table &ElementToElementTable();

   const Table &ElementToFaceTable() const;

   const Table &ElementToEdgeTable() const;

   ///  The returned Table must be destroyed by the caller
   Table *GetVertexToElementTable();

   /** Return the "face"-element Table. Here "face" refers to face (3D),
       edge (2D), or vertex (1D).
       The returned Table must be destroyed by the caller. */
   Table *GetFaceToElementTable() const;

   /** This method modifies a tetrahedral mesh so that Nedelec spaces of order
       greater than 1 can be defined on the mesh. Specifically, we
       1) rotate all tets in the mesh so that the vertices {v0, v1, v2, v3}
       satisfy: v0 < v1 < min(v2, v3).
       2) rotate all boundary triangles so that the vertices {v0, v1, v2}
       satisfy: v0 < min(v1, v2).

       @note Refinement does not work after a call to this method! */
   MFEM_DEPRECATED virtual void ReorientTetMesh();

   int *CartesianPartitioning(int nxyz[]);
   int *GeneratePartitioning(int nparts, int part_method = 1);
   void CheckPartitioning(int *partitioning_);

   void CheckDisplacements(const Vector &displacements, double &tmax);

   // Vertices are only at the corners of elements, where you would expect them
   // in the lowest-order mesh.
   void MoveVertices(const Vector &displacements);
   void GetVertices(Vector &vert_coord) const;
   void SetVertices(const Vector &vert_coord);

   // Nodes are only active for higher order meshes, and share locations with
   // the vertices, plus all the higher- order control points within the element
   // and along the edges and on the faces.
   void GetNode(int i, double *coord) const;
   void SetNode(int i, const double *coord);

   // Node operations for curved mesh.
   // They call the corresponding '...Vertices' method if the
   // mesh is not curved (i.e. Nodes == NULL).
   void MoveNodes(const Vector &displacements);
   void GetNodes(Vector &node_coord) const;
   /// Updates the vertex/node locations. Invokes NodesUpdated().
   void SetNodes(const Vector &node_coord);

   /// Return a pointer to the internal node GridFunction (may be NULL).
   GridFunction *GetNodes() { return Nodes; }
   const GridFunction *GetNodes() const { return Nodes; }
   /// Return the mesh nodes ownership flag.
   bool OwnsNodes() const { return own_nodes; }
   /// Set the mesh nodes ownership flag.
   void SetNodesOwner(bool nodes_owner) { own_nodes = nodes_owner; }
   /// Replace the internal node GridFunction with the given GridFunction.
   /** Invokes NodesUpdated(). */
   void NewNodes(GridFunction &nodes, bool make_owner = false);
   /** @brief Swap the internal node GridFunction pointer and ownership flag
       members with the given ones. */
   /** Invokes NodesUpdated(). */
   void SwapNodes(GridFunction *&nodes, int &own_nodes_);

   /// Return the mesh nodes/vertices projected on the given GridFunction.
   void GetNodes(GridFunction &nodes) const;
   /** Replace the internal node GridFunction with a new GridFunction defined
       on the given FiniteElementSpace. The new node coordinates are projected
       (derived) from the current nodes/vertices. */
   virtual void SetNodalFESpace(FiniteElementSpace *nfes);
   /** Replace the internal node GridFunction with the given GridFunction. The
       given GridFunction is updated with node coordinates projected (derived)
       from the current nodes/vertices. */
   void SetNodalGridFunction(GridFunction *nodes, bool make_owner = false);
   /** Return the FiniteElementSpace on which the current mesh nodes are
       defined or NULL if the mesh does not have nodes. */
   const FiniteElementSpace *GetNodalFESpace() const;
   /** Make sure that the mesh has valid nodes, i.e. its geometry is described
       by a vector finite element grid function (even if it is a low-order mesh
       with straight edges). */
   void EnsureNodes();

   /** Set the curvature of the mesh nodes using the given polynomial degree,
       'order', and optionally: discontinuous or continuous FE space, 'discont',
       new space dimension, 'space_dim' (if != -1), and 'ordering' (byVDim by
       default). */
   virtual void SetCurvature(int order, bool discont = false, int space_dim = -1,
                             int ordering = 1);

   /// Refine all mesh elements.
   /** @param[in] ref_algo %Refinement algorithm. Currently used only for pure
       tetrahedral meshes. If set to zero (default), a tet mesh will be refined
       using algorithm A, that produces elements with better quality compared to
       algorithm B used when the parameter is non-zero.

       For tetrahedral meshes, after using algorithm A, the mesh cannot be
       refined locally using methods like GeneralRefinement() unless it is
       re-finalized using Finalize() with the parameter @a refine set to true.
       Note that calling Finalize() in this way will generally invalidate any
       FiniteElementSpace%s and GridFunction%s defined on the mesh. */
   void UniformRefinement(int ref_algo = 0);

   /** Refine selected mesh elements. Refinement type can be specified for each
       element. The function can do conforming refinement of triangles and
       tetrahedra and nonconforming refinement (i.e., with hanging-nodes) of
       triangles, quadrilaterals and hexahedra. If 'nonconforming' = -1,
       suitable refinement method is selected automatically (namely, conforming
       refinement for triangles). Use nonconforming = 0/1 to force the method.
       For nonconforming refinements, nc_limit optionally specifies the maximum
       level of hanging nodes (unlimited by default). */
   void GeneralRefinement(const Array<Refinement> &refinements,
                          int nonconforming = -1, int nc_limit = 0);

   /** Simplified version of GeneralRefinement taking a simple list of elements
       to refine, without refinement types. */
   void GeneralRefinement(const Array<int> &el_to_refine,
                          int nonconforming = -1, int nc_limit = 0);

   /// Refine each element with given probability. Uses GeneralRefinement.
   void RandomRefinement(double prob, bool aniso = false,
                         int nonconforming = -1, int nc_limit = 0);

   /// Refine elements sharing the specified vertex. Uses GeneralRefinement.
   void RefineAtVertex(const Vertex& vert,
                       double eps = 0.0, int nonconforming = -1);

   /** Refine element i if elem_error[i] > threshold, for all i.
       Returns true if at least one element was refined, false otherwise. */
   bool RefineByError(const Array<double> &elem_error, double threshold,
                      int nonconforming = -1, int nc_limit = 0);

   /** Refine element i if elem_error(i) > threshold, for all i.
       Returns true if at least one element was refined, false otherwise. */
   bool RefineByError(const Vector &elem_error, double threshold,
                      int nonconforming = -1, int nc_limit = 0);

   /** Derefine the mesh based on an error measure associated with each
       element. A derefinement is performed if the sum of errors of its fine
       elements is smaller than 'threshold'. If 'nc_limit' > 0, derefinements
       that would increase the maximum level of hanging nodes of the mesh are
       skipped. Returns true if the mesh changed, false otherwise. */
   bool DerefineByError(Array<double> &elem_error, double threshold,
                        int nc_limit = 0, int op = 1);

   /// Same as DerefineByError for an error vector.
   bool DerefineByError(const Vector &elem_error, double threshold,
                        int nc_limit = 0, int op = 1);

   ///@{ @name NURBS mesh refinement methods
   void KnotInsert(Array<KnotVector *> &kv);
   void KnotInsert(Array<Vector *> &kv);
   /* For each knot vector:
         new_degree = max(old_degree, min(old_degree + rel_degree, degree)). */
   void DegreeElevate(int rel_degree, int degree = 16);
   ///@}

   /** Make sure that a quad/hex mesh is considered to be nonconforming (i.e.,
       has an associated NCMesh object). Simplex meshes can be both conforming
       (default) or nonconforming. */
   void EnsureNCMesh(bool simplices_nonconforming = false);

   bool Conforming() const { return ncmesh == NULL; }
   bool Nonconforming() const { return ncmesh != NULL; }

   /** Return fine element transformations following a mesh refinement.
       Space uses this to construct a global interpolation matrix. */
   const CoarseFineTransformations &GetRefinementTransforms();

   /// Return type of last modification of the mesh.
   Operation GetLastOperation() const { return last_operation; }

   /** Return update counter. The counter starts at zero and is incremented
       each time refinement, derefinement, or rebalancing method is called.
       It is used for checking proper sequence of Space:: and GridFunction::
       Update() calls. */
   long GetSequence() const { return sequence; }

   /// Print the mesh to the given stream using Netgen/Truegrid format.
   virtual void PrintXG(std::ostream &os = mfem::out) const;

   /// Print the mesh to the given stream using the default MFEM mesh format.
   /// \see mfem::ofgzstream() for on-the-fly compression of ascii outputs
   virtual void Print(std::ostream &os = mfem::out) const { Printer(os); }

   /// Save the mesh to a file using Mesh::Print. The given @a precision will be
   /// used for ASCII output.
   virtual void Save(const char *fname, int precision=16) const;

   /// Print the mesh to the given stream using the adios2 bp format
#ifdef MFEM_USE_ADIOS2
   virtual void Print(adios2stream &os) const;
#endif
   /// Print the mesh in VTK format (linear and quadratic meshes only).
   /// \see mfem::ofgzstream() for on-the-fly compression of ascii outputs
   void PrintVTK(std::ostream &os);
   /** Print the mesh in VTK format. The parameter ref > 0 specifies an element
       subdivision number (useful for high order fields and curved meshes).
       If the optional field_data is set, we also add a FIELD section in the
       beginning of the file with additional dataset information. */
   /// \see mfem::ofgzstream() for on-the-fly compression of ascii outputs
   void PrintVTK(std::ostream &os, int ref, int field_data=0);
   /** Print the mesh in VTU format. The parameter ref > 0 specifies an element
       subdivision number (useful for high order fields and curved meshes).
       If @a bdr_elements is true, then output (only) the boundary elements,
       otherwise output only the non-boundary elements. */
   void PrintVTU(std::ostream &os,
                 int ref=1,
                 VTKFormat format=VTKFormat::ASCII,
                 bool high_order_output=false,
                 int compression_level=0,
                 bool bdr_elements=false);
   /** Print the mesh in VTU format with file name fname. */
   virtual void PrintVTU(std::string fname,
                         VTKFormat format=VTKFormat::ASCII,
                         bool high_order_output=false,
                         int compression_level=0,
                         bool bdr=false);
   /** Print the boundary elements of the mesh in VTU format, and output the
       boundary attributes as a data array (useful for boundary conditions). */
   void PrintBdrVTU(std::string fname,
                    VTKFormat format=VTKFormat::ASCII,
                    bool high_order_output=false,
                    int compression_level=0);

   void GetElementColoring(Array<int> &colors, int el0 = 0);

   /** @brief Prints the mesh with boundary elements given by the boundary of
       the subdomains, so that the boundary of subdomain i has boundary
       attribute i+1. */
   /// \see mfem::ofgzstream() for on-the-fly compression of ascii outputs
   void PrintWithPartitioning (int *partitioning,
                               std::ostream &os, int elem_attr = 0) const;

   void PrintElementsWithPartitioning (int *partitioning,
                                       std::ostream &out,
                                       int interior_faces = 0);

   /// Print set of disjoint surfaces:
   /*!
    * If Aface_face(i,j) != 0, print face j as a boundary
    * element with attribute i+1.
    */
   void PrintSurfaces(const Table &Aface_face, std::ostream &out) const;

   void ScaleSubdomains (double sf);
   void ScaleElements (double sf);

   void Transform(void (*f)(const Vector&, Vector&));
   void Transform(VectorCoefficient &deformation);

   /// Remove unused vertices and rebuild mesh connectivity.
   void RemoveUnusedVertices();

   /** Remove boundary elements that lie in the interior of the mesh, i.e. that
       have two adjacent faces in 3D, or edges in 2D. */
   void RemoveInternalBoundaries();

   /** @brief Get the size of the i-th element relative to the perfect
       reference element. */
   double GetElementSize(int i, int type = 0);

   double GetElementSize(int i, const Vector &dir);

   double GetElementVolume(int i);

   void GetElementCenter(int i, Vector &center);

   /// Returns the minimum and maximum corners of the mesh bounding box.
   /** For high-order meshes, the geometry is first refined @a ref times. */
   void GetBoundingBox(Vector &min, Vector &max, int ref = 2);

   void GetCharacteristics(double &h_min, double &h_max,
                           double &kappa_min, double &kappa_max,
                           Vector *Vh = NULL, Vector *Vk = NULL);

   /// Auxiliary method used by PrintCharacteristics().
   /** It is also used in the `mesh-explorer` miniapp. */
   static void PrintElementsByGeometry(int dim,
                                       const Array<int> &num_elems_by_geom,
                                       std::ostream &out);

   /** @brief Compute and print mesh characteristics such as number of vertices,
       number of elements, number of boundary elements, minimal and maximal
       element sizes, minimal and maximal element aspect ratios, etc. */
   /** If @a Vh or @a Vk are not NULL, return the element sizes and aspect
       ratios for all elements in the given Vector%s. */
   void PrintCharacteristics(Vector *Vh = NULL, Vector *Vk = NULL,
                             std::ostream &os = mfem::out);

   /** @brief In serial, this method calls PrintCharacteristics(). In parallel,
       additional information about the parallel decomposition is also printed.
   */
   virtual void PrintInfo(std::ostream &os = mfem::out)
   {
      PrintCharacteristics(NULL, NULL, os);
   }

   /** @brief Find the ids of the elements that contain the given points, and
       their corresponding reference coordinates.

       The DenseMatrix @a point_mat describes the given points - one point for
       each column; it should have SpaceDimension() rows.

       The InverseElementTransformation object, @a inv_trans, is used to attempt
       the element transformation inversion. If NULL pointer is given, the
       method will use a default constructed InverseElementTransformation. Note
       that the algorithms in the base class InverseElementTransformation can be
       completely overwritten by deriving custom classes that override the
       Transform() method.

       If no element is found for the i-th point, elem_ids[i] is set to -1.

       In the ParMesh implementation, the @a point_mat is expected to be the
       same on all ranks. If the i-th point is found by multiple ranks, only one
       of them will mark that point as found, i.e. set its elem_ids[i] to a
       non-negative number; the other ranks will set their elem_ids[i] to -2 to
       indicate that the point was found but assigned to another rank.

       @returns The total number of points that were found.

       @note This method is not 100 percent reliable, i.e. it is not guaranteed
       to find a point, even if it lies inside a mesh element. */
   virtual int FindPoints(DenseMatrix& point_mat, Array<int>& elem_ids,
                          Array<IntegrationPoint>& ips, bool warn = true,
                          InverseElementTransformation *inv_trans = NULL);

   /** @brief Computes geometric parameters associated with a Jacobian matrix
       in 2D/3D. These parameters are
       (i) Area/Volume,
       (ii) Aspect-ratio (1 in 2D, and 2 dimensional and 2 non-dimensional
                          parameters in 3D. Dimensional parameters are used
                          for target construction in TMOP),
       (iii) skewness (1 in 2D and 3 in 3D), and finally
       (iv) orientation (1 in 2D and 3 in 3D).
    */
   void GetGeometricParametersFromJacobian(const DenseMatrix &J, Vector &par);

   /// Swaps internal data with another mesh. By default, non-geometry members
   /// like 'ncmesh' and 'NURBSExt' are only swapped when 'non_geometry' is set.
   void Swap(Mesh& other, bool non_geometry);

   /// Destroys Mesh.
   virtual ~Mesh() { DestroyPointers(); }

#ifdef MFEM_DEBUG
   /// Output an NCMesh-compatible debug dump.
   void DebugDump(std::ostream &out) const;
#endif
};

/** Overload operator<< for std::ostream and Mesh; valid also for the derived
    class ParMesh */
std::ostream &operator<<(std::ostream &out, const Mesh &mesh);


/** @brief Structure for storing mesh geometric factors: coordinates, Jacobians,
    and determinants of the Jacobians. */
/** Typically objects of this type are constructed and owned by objects of class
    Mesh. See Mesh::GetGeometricFactors(). */
class GeometricFactors
{

private:
   void Compute(const GridFunction &nodes,
                MemoryType d_mt = MemoryType::DEFAULT);

public:
   const Mesh *mesh;
   const IntegrationRule *IntRule;
   int computed_factors;

   enum FactorFlags
   {
      COORDINATES  = 1 << 0,
      JACOBIANS    = 1 << 1,
      DETERMINANTS = 1 << 2,
   };

   GeometricFactors(const Mesh *mesh, const IntegrationRule &ir, int flags,
                    MemoryType d_mt = MemoryType::DEFAULT);

   GeometricFactors(const GridFunction &nodes, const IntegrationRule &ir,
                    int flags,
                    MemoryType d_mt = MemoryType::DEFAULT);

   /// Mapped (physical) coordinates of all quadrature points.
   /** This array uses a column-major layout with dimensions (NQ x SDIM x NE)
       where
       - NQ = number of quadrature points per element,
       - SDIM = space dimension of the mesh = mesh.SpaceDimension(), and
       - NE = number of elements in the mesh. */
   Vector X;

   /// Jacobians of the element transformations at all quadrature points.
   /** This array uses a column-major layout with dimensions (NQ x SDIM x DIM x
       NE) where
       - NQ = number of quadrature points per element,
       - SDIM = space dimension of the mesh = mesh.SpaceDimension(),
       - DIM = dimension of the mesh = mesh.Dimension(), and
       - NE = number of elements in the mesh. */
   Vector J;

   /// Determinants of the Jacobians at all quadrature points.
   /** This array uses a column-major layout with dimensions (NQ x NE) where
       - NQ = number of quadrature points per element, and
       - NE = number of elements in the mesh. */
   Vector detJ;
};

/** @brief Structure for storing face geometric factors: coordinates, Jacobians,
    determinants of the Jacobians, and normal vectors. */
/** Typically objects of this type are constructed and owned by objects of class
    Mesh. See Mesh::GetFaceGeometricFactors(). */
class FaceGeometricFactors
{
public:
   const Mesh *mesh;
   const IntegrationRule *IntRule;
   int computed_factors;
   FaceType type;

   enum FactorFlags
   {
      COORDINATES  = 1 << 0,
      JACOBIANS    = 1 << 1,
      DETERMINANTS = 1 << 2,
      NORMALS      = 1 << 3,
   };

   FaceGeometricFactors(const Mesh *mesh, const IntegrationRule &ir, int flags,
                        FaceType type, MemoryType d_mt = MemoryType::DEFAULT);

   /// Mapped (physical) coordinates of all quadrature points.
   /** This array uses a column-major layout with dimensions (NQ x SDIM x NF)
       where
       - NQ = number of quadrature points per face,
       - SDIM = space dimension of the mesh = mesh.SpaceDimension(), and
       - NF = number of faces in the mesh. */
   Vector X;

   /// Jacobians of the element transformations at all quadrature points.
   /** This array uses a column-major layout with dimensions (NQ x SDIM x DIM x
       NF) where
       - NQ = number of quadrature points per face,
       - SDIM = space dimension of the mesh = mesh.SpaceDimension(),
       - DIM = dimension of the mesh = mesh.Dimension(), and
       - NF = number of faces in the mesh. */
   Vector J;

   /// Determinants of the Jacobians at all quadrature points.
   /** This array uses a column-major layout with dimensions (NQ x NF) where
       - NQ = number of quadrature points per face, and
       - NF = number of faces in the mesh. */
   Vector detJ;

   /// Normals at all quadrature points.
   /** This array uses a column-major layout with dimensions (NQ x DIM x NF) where
       - NQ = number of quadrature points per face,
       - SDIM = space dimension of the mesh = mesh.SpaceDimension(), and
       - NF = number of faces in the mesh. */
   Vector normal;
};

/// Class used to extrude the nodes of a mesh
class NodeExtrudeCoefficient : public VectorCoefficient
{
private:
   int n, layer;
   double p[2], s;
   Vector tip;
public:
   NodeExtrudeCoefficient(const int dim, const int n_, const double s_);
   void SetLayer(const int l) { layer = l; }
   using VectorCoefficient::Eval;
   virtual void Eval(Vector &V, ElementTransformation &T,
                     const IntegrationPoint &ip);
   virtual ~NodeExtrudeCoefficient() { }
};


/// Extrude a 1D mesh
Mesh *Extrude1D(Mesh *mesh, const int ny, const double sy,
                const bool closed = false);

/// Extrude a 2D mesh
Mesh *Extrude2D(Mesh *mesh, const int nz, const double sz);

// shift cyclically 3 integers left-to-right
inline void ShiftRight(int &a, int &b, int &c)
{
   int t = a;
   a = c;  c = b;  b = t;
}

/// @brief Print function for Mesh::FaceInformation.
std::ostream& operator<<(std::ostream& os, const Mesh::FaceInformation& info);

}

#endif<|MERGE_RESOLUTION|>--- conflicted
+++ resolved
@@ -958,19 +958,16 @@
    /// Return the total (global) number of elements.
    long long GetGlobalNE() const { return ReduceInt(NumOfElements); }
 
-<<<<<<< HEAD
-
    /** Compute the Jacobian of the transformation from the perfect
        reference element at the given integration point (defaults to the
        center of the element if no integration point is specified) */
    void GetElementJacobian(int i, DenseMatrix &J,
                            const IntegrationPoint *ip = NULL);
-=======
+
    /** Return vertex to vertex table. The connections stored in the table
     are from smaller to bigger vertex index, i.e. if i<j and (i, j) is
     in the table, then (j, i) is not stored. */
    void GetVertexToVertexTable(DSTable &) const;
->>>>>>> 349ddfd9
 
    /** @brief Return the mesh geometric factors corresponding to the given
        integration rule.
