--- conflicted
+++ resolved
@@ -409,12 +409,8 @@
 endif
 
 # Source dirs in logical order
-<<<<<<< HEAD
-DIRS = general linalg linalg/simd mesh mesh/submesh mesh/submesh/detail fem fem/fe fem/ceed fem/qinterp fem/tmop
-=======
-DIRS = general linalg linalg/simd mesh fem fem/fe fem/ceed fem/qinterp fem/tmop \
-       fem/lor
->>>>>>> e5cd867e
+DIRS = general linalg linalg/simd mesh mesh/submesh mesh/submesh/detail fem \
+       fem/fe fem/ceed fem/qinterp fem/tmop fem/lor
 
 ifeq ($(MFEM_USE_MOONOLITH),YES)
    MFEM_CXXFLAGS += $(MOONOLITH_CXX_FLAGS)
