// Copyright (c) 2010-2020, Lawrence Livermore National Security, LLC. Produced
// at the Lawrence Livermore National Laboratory. All Rights reserved. See files
// LICENSE and NOTICE for details. LLNL-CODE-806117.
//
// This file is part of the MFEM library. For more information and source code
// availability visit https://mfem.org.
//
// MFEM is free software; you can redistribute it and/or modify it under the
// terms of the BSD-3 license. We welcome feedback and contributions, see file
// CONTRIBUTING.md for details.
//
//            --------------------------------------------------
//            Mesh Optimizer Miniapp: Optimize high-order meshes
//            --------------------------------------------------
//
// This miniapp performs mesh optimization using the Target-Matrix Optimization
// Paradigm (TMOP) by P.Knupp et al., and a global variational minimization
// approach. It minimizes the quantity sum_T int_T mu(J(x)), where T are the
// target (ideal) elements, J is the Jacobian of the transformation from the
// target to the physical element, and mu is the mesh quality metric. This
// metric can measure shape, size or alignment of the region around each
// quadrature point. The combination of targets & quality metrics is used to
// optimize the physical node positions, i.e., they must be as close as possible
// to the shape / size / alignment of their targets. This code also demonstrates
// a possible use of nonlinear operators (the class TMOP_QualityMetric, defining
// mu(J), and the class TMOP_Integrator, defining int mu(J)), as well as their
// coupling to Newton methods for solving minimization problems. Note that the
// utilized Newton methods are oriented towards avoiding invalid meshes with
// negative Jacobian determinants. Each Newton step requires the inversion of a
// Jacobian matrix, which is done through an inner linear solver.
//
// Compile with: make mesh-optimizer
//
// Sample runs:
//   Adapted analytic shape:
//     mesh-optimizer -m square01.mesh -o 2 -rs 2 -mid 2 -tid 4 -ni 200 -bnd -qt 1 -qo 8
//   Adapted analytic size+orientation:
//     mesh-optimizer -m square01.mesh -o 2 -rs 2 -mid 14 -tid 4 -ni 100 -bnd -qt 1 -qo 8 -fd
//   Adapted analytic shape+orientation:
//     mesh-optimizer -m square01.mesh -o 2 -rs 2 -mid 85 -tid 4 -ni 100 -bnd -qt 1 -qo 8 -fd
//
//   Adapted discrete size:
//     mesh-optimizer -m square01.mesh -o 2 -rs 2 -mid 80 -tid 5 -ni 50 -qo 4 -nor
//   Adapted discrete size; explicit combo of metrics; mixed tri/quad mesh:
//     mesh-optimizer -m ../../data/square-mixed.mesh -o 2 -rs 2 -mid 2 -tid 5 -ni 200 -bnd -qo 6 -cmb 2 -nor
//   Adapted discrete size+aspect_ratio:
//     mesh-optimizer -m square01.mesh -o 2 -rs 2 -mid 7 -tid 6 -ni 100
//     mesh-optimizer -m square01.mesh -o 2 -rs 2 -mid 7 -tid 6 -ni 100 -qo 6 -ex -st 1 -nor
//   Adapted discrete size+orientation (requires GSLIB):
//   * mesh-optimizer -m square01.mesh -o 2 -rs 2 -mid 36 -tid 8 -qo 4 -fd -ae 1 -nor
//   Adapted discrete aspect-ratio+orientation (requires GSLIB):
//   * mesh-optimizer -m square01.mesh -o 2 -rs 2 -mid 85 -tid 8 -ni 10 -bnd -qt 1 -qo 8 -fd -ae 1
//   Adapted discrete aspect ratio (3D):
//     mesh-optimizer -m cube.mesh -o 2 -rs 2 -mid 302 -tid 7 -ni 20 -bnd -qt 1 -qo 8
//
//   Adaptive limiting:
//     mesh-optimizer -m stretched2D.mesh -o 2 -mid 2 -tid 1 -ni 50 -qo 5 -nor -vl 1 -alc 0.5
//   Adaptive limiting through the L-BFGS solver:
//     mesh-optimizer -m stretched2D.mesh -o 2 -mid 2 -tid 1 -ni 400 -qo 5 -nor -vl 1 -alc 0.5 -st 1
//   Adaptive limiting through FD (requires GSLIB):
//   * mesh-optimizer -m stretched2D.mesh -o 2 -mid 2 -tid 1 -ni 50 -qo 5 -nor -vl 1 -alc 0.5 -fd -ae 1
//
//   Blade shape:
<<<<<<< HEAD
//     mesh-optimizer -m blade.mesh -o 4 -mid 2 -tid 1 -ni 200 -bnd -qt 1 -qo 8
//   Blade shape with FD-based solver:
//     mesh-optimizer -m blade.mesh -o 4 -mid 2 -tid 1 -ni 200 -bnd -qt 1 -qo 8 -fd
//   Blade limited shape:
//     mesh-optimizer -m blade.mesh -o 4 -mid 2 -tid 1 -ni 200 -bnd -qt 1 -qo 8 -lc 5000
//   ICF shape and equal size:
//     mesh-optimizer -o 3 -mid 9 -tid 2 -ni 25 -ls 3 -qo 5
//   ICF shape and initial size:
//     mesh-optimizer -o 3 -mid 9 -tid 3 -ni 100 -bnd -qt 1 -qo 8
=======
//     mesh-optimizer -m blade.mesh -o 4 -mid 2 -tid 1 -ni 30 -ls 3 -art 1 -bnd -qt 1 -qo 8
//   Blade shape with FD-based solver:
//     mesh-optimizer -m blade.mesh -o 4 -mid 2 -tid 1 -ni 30 -ls 4 -bnd -qt 1 -qo 8 -fd
//   Blade limited shape:
//     mesh-optimizer -m blade.mesh -o 4 -mid 2 -tid 1 -bnd -qt 1 -qo 8 -lc 5000
//   ICF shape and equal size:
//     mesh-optimizer -o 3 -mid 9 -tid 2 -ni 25 -ls 3 -art 2 -qo 5
//   ICF shape and initial size:
//     mesh-optimizer -o 3 -mid 9 -tid 3 -ni 30 -ls 3 -bnd -qt 1 -qo 8
>>>>>>> 7ae181ba
//   ICF shape:
//     mesh-optimizer -o 3 -mid 1 -tid 1 -ni 100 -bnd -qt 1 -qo 8
//   ICF limited shape:
//     mesh-optimizer -o 3 -mid 1 -tid 1 -ni 100 -bnd -qt 1 -qo 8 -lc 10
//   ICF combo shape + size (rings, slow convergence):
//     mesh-optimizer -o 3 -mid 1 -tid 1 -ni 1000 -bnd -qt 1 -qo 8 -cmb 1
//   Mixed tet / cube / hex mesh with limiting:
//     mesh-optimizer -m ../../data/fichera-mixed-p2.mesh -o 4 -rs 1 -mid 301 -tid 1 -fix-bnd -qo 6 -nor -lc 0.25
//   3D pinched sphere shape (the mesh is in the mfem/data GitHub repository):
//   * mesh-optimizer -m ../../../mfem_data/ball-pert.mesh -o 4 -mid 303 -tid 1 -ni 20 -li 500 -fix-bnd
//   2D non-conforming shape and equal size:
//     mesh-optimizer -m ./amr-quad-q2.mesh -o 2 -rs 1 -mid 9 -tid 2 -ni 200 -bnd -qt 1 -qo 8
//
//   2D untangling:
//     mesh-optimizer -m jagged.mesh -o 2 -mid 22 -tid 1 -ni 50 -li 50 -qo 4 -fd -vl 1
//   3D untangling (the mesh is in the mfem/data GitHub repository):
//   * mesh-optimizer -m ../../../mfem_data/cube-holes-inv.mesh -o 3 -mid 313 -tid 1 -rtol 1e-5 -li 50 -qo 4 -fd -vl 1
//

#include "mfem.hpp"
#include "../common/mfem-common.hpp"
#include <fstream>
#include <iostream>
#include "mesh-optimizer.hpp"

using namespace mfem;
using namespace std;

int main(int argc, char *argv[])
{
   // 0. Set the method's default parameters.
   const char *mesh_file = "icf.mesh";
   int mesh_poly_deg     = 1;
   int rs_levels         = 0;
   double jitter         = 0.0;
   int metric_id         = 1;
   int target_id         = 1;
   double lim_const      = 0.0;
   double adapt_lim_const = 0.0;
   int quad_type         = 1;
   int quad_order        = 8;
   int solver_type       = 0;
   int solver_iter       = 20;
   double solver_rtol    = 1e-10;
   int solver_art_type   = 0;
   int lin_solver        = 2;
   int max_lin_iter      = 100;
   bool move_bnd         = true;
   int combomet          = 0;
   bool normalization    = false;
   bool visualization    = true;
   int verbosity_level   = 0;
   bool fdscheme         = false;
   int adapt_eval        = 0;
   bool exactaction      = false;

   // 1. Parse command-line options.
   OptionsParser args(argc, argv);
   args.AddOption(&mesh_file, "-m", "--mesh",
                  "Mesh file to use.");
   args.AddOption(&mesh_poly_deg, "-o", "--order",
                  "Polynomial degree of mesh finite element space.");
   args.AddOption(&rs_levels, "-rs", "--refine-serial",
                  "Number of times to refine the mesh uniformly in serial.");
   args.AddOption(&jitter, "-ji", "--jitter",
                  "Random perturbation scaling factor.");
   args.AddOption(&metric_id, "-mid", "--metric-id",
                  "Mesh optimization metric:\n\t"
                  "T-metrics\n\t"
                  "1  : |T|^2                          -- 2D shape\n\t"
                  "2  : 0.5|T|^2/tau-1                 -- 2D shape (condition number)\n\t"
                  "7  : |T-T^-t|^2                     -- 2D shape+size\n\t"
                  "9  : tau*|T-T^-t|^2                 -- 2D shape+size\n\t"
                  "14 : |T-I|^2                        -- 2D shape+size+orientation\n\t"
                  "22 : 0.5(|T|^2-2*tau)/(tau-tau_0)   -- 2D untangling\n\t"
                  "50 : 0.5|T^tT|^2/tau^2-1            -- 2D shape\n\t"
                  "55 : (tau-1)^2                      -- 2D size\n\t"
                  "56 : 0.5(sqrt(tau)-1/sqrt(tau))^2   -- 2D size\n\t"
                  "58 : |T^tT|^2/(tau^2)-2*|T|^2/tau+2 -- 2D shape\n\t"
                  "77 : 0.5(tau-1/tau)^2               -- 2D size\n\t"
                  "80 : (1-gamma)mu_2 + gamma mu_77    -- 2D shape+size\n\t"
                  "85 : |T-|T|/sqrt(2)I|^2             -- 2D shape+orientation\n\t"
                  "98 : (1/tau)|T-I|^2                 -- 2D shape+size+orientation\n\t"
                  // "211: (tau-1)^2-tau+sqrt(tau^2)      -- 2D untangling\n\t"
                  // "252: 0.5(tau-1)^2/(tau-tau_0)       -- 2D untangling\n\t"
                  "301: (|T||T^-1|)/3-1              -- 3D shape\n\t"
                  "302: (|T|^2|T^-1|^2)/9-1          -- 3D shape\n\t"
                  "303: (|T|^2)/3*tau^(2/3)-1        -- 3D shape\n\t"
                  //"311: (tau-1)^2-tau+sqrt(tau^2+eps)-- 3D untangling\n\t"
                  "313: (|T|^2)(tau-tau0)^(-2/3)/3   -- 3D untangling\n\t"
                  "315: (tau-1)^2                    -- 3D size\n\t"
                  "316: 0.5(sqrt(tau)-1/sqrt(tau))^2 -- 3D size\n\t"
                  "321: |T-T^-t|^2                   -- 3D shape+size\n\t"
                  // "352: 0.5(tau-1)^2/(tau-tau_0)     -- 3D untangling\n\t"
                  "A-metrics\n\t"
                  "11 : (1/4*alpha)|A-(adjA)^T(W^TW)/omega|^2 -- 2D shape\n\t"
                  "36 : (1/alpha)|A-W|^2                      -- 2D shape+size+orientation\n\t"
                  "107: (1/2*alpha)|A-|A|/|W|W|^2             -- 2D shape+orientation\n\t"
                  "126: (1-gamma)nu_11 + gamma*nu_14a         -- 2D shape+size\n\t"
                 );
   args.AddOption(&target_id, "-tid", "--target-id",
                  "Target (ideal element) type:\n\t"
                  "1: Ideal shape, unit size\n\t"
                  "2: Ideal shape, equal size\n\t"
                  "3: Ideal shape, initial size\n\t"
                  "4: Given full analytic Jacobian (in physical space)\n\t"
                  "5: Ideal shape, given size (in physical space)");
   args.AddOption(&lim_const, "-lc", "--limit-const", "Limiting constant.");
   args.AddOption(&adapt_lim_const, "-alc", "--adapt-limit-const",
                  "Adaptive limiting coefficient constant.");
   args.AddOption(&quad_type, "-qt", "--quad-type",
                  "Quadrature rule type:\n\t"
                  "1: Gauss-Lobatto\n\t"
                  "2: Gauss-Legendre\n\t"
                  "3: Closed uniform points");
   args.AddOption(&quad_order, "-qo", "--quad_order",
                  "Order of the quadrature rule.");
   args.AddOption(&solver_type, "-st", "--solver-type",
                  " Type of solver: (default) 0: Newton, 1: LBFGS");
   args.AddOption(&solver_iter, "-ni", "--newton-iters",
                  "Maximum number of Newton iterations.");
   args.AddOption(&solver_rtol, "-rtol", "--newton-rel-tolerance",
                  "Relative tolerance for the Newton solver.");
   args.AddOption(&solver_art_type, "-art", "--adaptive-rel-tol",
                  "Type of adaptive relative linear solver tolerance:\n\t"
                  "0: None (default)\n\t"
                  "1: Eisenstat-Walker type 1\n\t"
                  "2: Eisenstat-Walker type 2");
   args.AddOption(&lin_solver, "-ls", "--lin-solver",
                  "Linear solver:\n\t"
                  "0: l1-Jacobi\n\t"
                  "1: CG\n\t"
                  "2: MINRES\n\t"
<<<<<<< HEAD
                  "3: MINRES + Jacobi preconditioner"
=======
                  "3: MINRES + Jacobi preconditioner\n\t"
>>>>>>> 7ae181ba
                  "4: MINRES + l1-Jacobi preconditioner");
   args.AddOption(&max_lin_iter, "-li", "--lin-iter",
                  "Maximum number of iterations in the linear solve.");
   args.AddOption(&move_bnd, "-bnd", "--move-boundary", "-fix-bnd",
                  "--fix-boundary",
                  "Enable motion along horizontal and vertical boundaries.");
   args.AddOption(&combomet, "-cmb", "--combo-type",
                  "Combination of metrics options:\n\t"
                  "0: Use single metric\n\t"
                  "1: Shape + space-dependent size given analytically\n\t"
                  "2: Shape + adapted size given discretely; shared target");
   args.AddOption(&normalization, "-nor", "--normalization", "-no-nor",
                  "--no-normalization",
                  "Make all terms in the optimization functional unitless.");
   args.AddOption(&fdscheme, "-fd", "--fd_approximation",
                  "-no-fd", "--no-fd-approx",
                  "Enable finite difference based derivative computations.");
   args.AddOption(&exactaction, "-ex", "--exact_action",
                  "-no-ex", "--no-exact-action",
                  "Enable exact action of TMOP_Integrator.");
   args.AddOption(&visualization, "-vis", "--visualization", "-no-vis",
                  "--no-visualization",
                  "Enable or disable GLVis visualization.");
   args.AddOption(&verbosity_level, "-vl", "--verbosity-level",
                  "Set the verbosity level - 0, 1, or 2.");
   args.AddOption(&adapt_eval, "-ae", "--adaptivity-evaluator",
                  "0 - Advection based (DEFAULT), 1 - GSLIB.");
   args.Parse();
   if (!args.Good())
   {
      args.PrintUsage(cout);
      return 1;
   }
   args.PrintOptions(cout);

   // 2. Initialize and refine the starting mesh.
   Mesh *mesh = new Mesh(mesh_file, 1, 1, false);
   for (int lev = 0; lev < rs_levels; lev++) { mesh->UniformRefinement(); }
   const int dim = mesh->Dimension();
   cout << "Mesh curvature: ";
   if (mesh->GetNodes()) { cout << mesh->GetNodes()->OwnFEC()->Name(); }
   else { cout << "(NONE)"; }
   cout << endl;

   // 3. Define a finite element space on the mesh. Here we use vector finite
   //    elements which are tensor products of quadratic finite elements. The
   //    number of components in the vector finite element space is specified by
   //    the last parameter of the FiniteElementSpace constructor.
   FiniteElementCollection *fec;
   if (mesh_poly_deg <= 0)
   {
      fec = new QuadraticPosFECollection;
      mesh_poly_deg = 2;
   }
   else { fec = new H1_FECollection(mesh_poly_deg, dim); }
   FiniteElementSpace *fespace = new FiniteElementSpace(mesh, fec, dim);

   // 4. Make the mesh curved based on the above finite element space. This
   //    means that we define the mesh elements through a fespace-based
   //    transformation of the reference element.
   mesh->SetNodalFESpace(fespace);

   // 5. Set up an empty right-hand side vector b, which is equivalent to b=0.
   Vector b(0);

   // 6. Get the mesh nodes (vertices and other degrees of freedom in the finite
   //    element space) as a finite element grid function in fespace. Note that
   //    changing x automatically changes the shapes of the mesh elements.
   GridFunction x(fespace);
   mesh->SetNodalGridFunction(&x);

   // 7. Define a vector representing the minimal local mesh size in the mesh
   //    nodes. We index the nodes using the scalar version of the degrees of
   //    freedom in fespace. Note: this is partition-dependent.
   //
   //    In addition, compute average mesh size and total volume.
   Vector h0(fespace->GetNDofs());
   h0 = infinity();
   double volume = 0.0;
   Array<int> dofs;
   for (int i = 0; i < mesh->GetNE(); i++)
   {
      // Get the local scalar element degrees of freedom in dofs.
      fespace->GetElementDofs(i, dofs);
      // Adjust the value of h0 in dofs based on the local mesh size.
      const double hi = mesh->GetElementSize(i);
      for (int j = 0; j < dofs.Size(); j++)
      {
         h0(dofs[j]) = min(h0(dofs[j]), hi);
      }
      volume += mesh->GetElementVolume(i);
   }
   const double small_phys_size = pow(volume, 1.0 / dim) / 100.0;

   // 8. Add a random perturbation to the nodes in the interior of the domain.
   //    We define a random grid function of fespace and make sure that it is
   //    zero on the boundary and its values are locally of the order of h0.
   //    The latter is based on the DofToVDof() method which maps the scalar to
   //    the vector degrees of freedom in fespace.
   GridFunction rdm(fespace);
   rdm.Randomize();
   rdm -= 0.25; // Shift to random values in [-0.5,0.5].
   rdm *= jitter;
   // Scale the random values to be of order of the local mesh size.
   for (int i = 0; i < fespace->GetNDofs(); i++)
   {
      for (int d = 0; d < dim; d++)
      {
         rdm(fespace->DofToVDof(i,d)) *= h0(i);
      }
   }
   Array<int> vdofs;
   for (int i = 0; i < fespace->GetNBE(); i++)
   {
      // Get the vector degrees of freedom in the boundary element.
      fespace->GetBdrElementVDofs(i, vdofs);
      // Set the boundary values to zero.
      for (int j = 0; j < vdofs.Size(); j++) { rdm(vdofs[j]) = 0.0; }
   }
   x -= rdm;
   x.SetTrueVector();
   x.SetFromTrueVector();

   // 9. Save the starting (prior to the optimization) mesh to a file. This
   //    output can be viewed later using GLVis: "glvis -m perturbed.mesh".
   {
      ofstream mesh_ofs("perturbed.mesh");
      mesh->Print(mesh_ofs);
   }

   // 10. Store the starting (prior to the optimization) positions.
   GridFunction x0(fespace);
   x0 = x;

   // 11. Form the integrator that uses the chosen metric and target.
   double tauval = -0.1;
   TMOP_QualityMetric *metric = NULL;
   switch (metric_id)
   {
      // T-metrics
      case 1: metric = new TMOP_Metric_001; break;
      case 2: metric = new TMOP_Metric_002; break;
      case 7: metric = new TMOP_Metric_007; break;
      case 9: metric = new TMOP_Metric_009; break;
      case 14: metric = new TMOP_Metric_014; break;
      case 22: metric = new TMOP_Metric_022(tauval); break;
      case 50: metric = new TMOP_Metric_050; break;
      case 55: metric = new TMOP_Metric_055; break;
      case 56: metric = new TMOP_Metric_056; break;
      case 58: metric = new TMOP_Metric_058; break;
      case 77: metric = new TMOP_Metric_077; break;
      case 80: metric = new TMOP_Metric_080(0.5); break;
      case 85: metric = new TMOP_Metric_085; break;
      case 98: metric = new TMOP_Metric_098; break;
      // case 211: metric = new TMOP_Metric_211; break;
      // case 252: metric = new TMOP_Metric_252(tauval); break;
      case 301: metric = new TMOP_Metric_301; break;
      case 302: metric = new TMOP_Metric_302; break;
      case 303: metric = new TMOP_Metric_303; break;
      // case 311: metric = new TMOP_Metric_311; break;
      case 313: metric = new TMOP_Metric_313(tauval); break;
      case 315: metric = new TMOP_Metric_315; break;
      case 316: metric = new TMOP_Metric_316; break;
      case 321: metric = new TMOP_Metric_321; break;
      // case 352: metric = new TMOP_Metric_352(tauval); break;
      // A-metrics
      case 11: metric = new TMOP_AMetric_011; break;
      case 36: metric = new TMOP_AMetric_036; break;
      case 107: metric = new TMOP_AMetric_107a; break;
      case 126: metric = new TMOP_AMetric_126(0.9); break;
      default:
         cout << "Unknown metric_id: " << metric_id << endl;
         return 3;
   }
   TargetConstructor::TargetType target_t;
   TargetConstructor *target_c = NULL;
   HessianCoefficient *adapt_coeff = NULL;
   H1_FECollection ind_fec(mesh_poly_deg, dim);
   FiniteElementSpace ind_fes(mesh, &ind_fec);
   FiniteElementSpace ind_fesv(mesh, &ind_fec, dim);
   GridFunction size(&ind_fes), aspr(&ind_fes), disc(&ind_fes), ori(&ind_fes);
   GridFunction aspr3d(&ind_fesv);
   switch (target_id)
   {
      case 1: target_t = TargetConstructor::IDEAL_SHAPE_UNIT_SIZE; break;
      case 2: target_t = TargetConstructor::IDEAL_SHAPE_EQUAL_SIZE; break;
      case 3: target_t = TargetConstructor::IDEAL_SHAPE_GIVEN_SIZE; break;
      case 4: // Analytic
      {
         target_t = TargetConstructor::GIVEN_FULL;
         AnalyticAdaptTC *tc = new AnalyticAdaptTC(target_t);
         adapt_coeff = new HessianCoefficient(dim, metric_id);
         tc->SetAnalyticTargetSpec(NULL, NULL, adapt_coeff);
         target_c = tc;
         break;
      }
      case 5: // Discrete size 2D
      {
         target_t = TargetConstructor::IDEAL_SHAPE_GIVEN_SIZE;
         DiscreteAdaptTC *tc = new DiscreteAdaptTC(target_t);
         if (adapt_eval == 0)
         {
            tc->SetAdaptivityEvaluator(new AdvectorCG);
         }
         else
         {
#ifdef MFEM_USE_GSLIB
            tc->SetAdaptivityEvaluator(new InterpolatorFP);
#else
            MFEM_ABORT("MFEM is not built with GSLIB.");
#endif
         }
         FunctionCoefficient ind_coeff(discrete_size_2d);
         size.ProjectCoefficient(ind_coeff);
         tc->SetSerialDiscreteTargetSize(size);
         target_c = tc;
         break;
      }
      case 6: // Discrete size + aspect ratio - 2D
      {
         GridFunction d_x(&ind_fes), d_y(&ind_fes);

         target_t = TargetConstructor::GIVEN_SHAPE_AND_SIZE;
         DiscreteAdaptTC *tc = new DiscreteAdaptTC(target_t);
         FunctionCoefficient ind_coeff(material_indicator_2d);
         disc.ProjectCoefficient(ind_coeff);
         if (adapt_eval == 0)
         {
            tc->SetAdaptivityEvaluator(new AdvectorCG);
         }
         else
         {
#ifdef MFEM_USE_GSLIB
            tc->SetAdaptivityEvaluator(new InterpolatorFP);
#else
            MFEM_ABORT("MFEM is not built with GSLIB.");
#endif
         }

         // Diffuse the interface
         DiffuseField(disc,2);

         // Get  partials with respect to x and y of the grid function
         disc.GetDerivative(1,0,d_x);
         disc.GetDerivative(1,1,d_y);

         // Compute the squared magnitude of the gradient
         for (int i = 0; i < size.Size(); i++)
         {
            size(i) = std::pow(d_x(i),2)+std::pow(d_y(i),2);
         }
         const double max = size.Max();

         for (int i = 0; i < d_x.Size(); i++)
         {
            d_x(i) = std::abs(d_x(i));
            d_y(i) = std::abs(d_y(i));
         }
         const double eps = 0.01;
         const double aspr_ratio = 20.0;
         const double size_ratio = 40.0;

         for (int i = 0; i < size.Size(); i++)
         {
            size(i) = (size(i)/max);
            aspr(i) = (d_x(i)+eps)/(d_y(i)+eps);
            aspr(i) = 0.1 + 0.9*(1-size(i))*(1-size(i));
            if (aspr(i) > aspr_ratio) {aspr(i) = aspr_ratio;}
            if (aspr(i) < 1.0/aspr_ratio) {aspr(i) = 1.0/aspr_ratio;}
         }
         Vector vals;
         const int NE = mesh->GetNE();
         double volume = 0.0, volume_ind = 0.0;

         for (int i = 0; i < NE; i++)
         {
            ElementTransformation *Tr = mesh->GetElementTransformation(i);
            const IntegrationRule &ir =
               IntRules.Get(mesh->GetElementBaseGeometry(i), Tr->OrderJ());
            size.GetValues(i, ir, vals);
            for (int j = 0; j < ir.GetNPoints(); j++)
            {
               const IntegrationPoint &ip = ir.IntPoint(j);
               Tr->SetIntPoint(&ip);
               volume     += ip.weight * Tr->Weight();
               volume_ind += vals(j) * ip.weight * Tr->Weight();
            }
         }

         const double avg_zone_size = volume / NE;

         const double small_avg_ratio = (volume_ind + (volume - volume_ind) /
                                         size_ratio) /
                                        volume;

         const double small_zone_size = small_avg_ratio * avg_zone_size;
         const double big_zone_size   = size_ratio * small_zone_size;

         for (int i = 0; i < size.Size(); i++)
         {
            const double val = size(i);
            const double a = (big_zone_size - small_zone_size) / small_zone_size;
            size(i) = big_zone_size / (1.0+a*val);
         }

         DiffuseField(size, 2);
         DiffuseField(aspr, 2);

         tc->SetSerialDiscreteTargetSize(size);
         tc->SetSerialDiscreteTargetAspectRatio(aspr);
         target_c = tc;
         break;
      }
      case 7: // Discrete aspect ratio 3D
      {
         target_t = TargetConstructor::GIVEN_SHAPE_AND_SIZE;
         DiscreteAdaptTC *tc = new DiscreteAdaptTC(target_t);
         if (adapt_eval == 0)
         {
            tc->SetAdaptivityEvaluator(new AdvectorCG);
         }
         else
         {
#ifdef MFEM_USE_GSLIB
            tc->SetAdaptivityEvaluator(new InterpolatorFP);
#else
            MFEM_ABORT("MFEM is not built with GSLIB.");
#endif
         }
         VectorFunctionCoefficient fd_aspr3d(dim, discrete_aspr_3d);
         aspr3d.ProjectCoefficient(fd_aspr3d);

         tc->SetSerialDiscreteTargetAspectRatio(aspr3d);
         target_c = tc;
         break;
      }
      case 8: // shape/size + orientation 2D
      {
         target_t = TargetConstructor::GIVEN_SHAPE_AND_SIZE;
         DiscreteAdaptTC *tc = new DiscreteAdaptTC(target_t);
         if (adapt_eval == 0)
         {
            tc->SetAdaptivityEvaluator(new AdvectorCG);
         }
         else
         {
#ifdef MFEM_USE_GSLIB
            tc->SetAdaptivityEvaluator(new InterpolatorFP);
#else
            MFEM_ABORT("MFEM is not built with GSLIB.");
#endif
         }

         if (metric_id == 14 || metric_id == 36)
         {
            ConstantCoefficient ind_coeff(0.1*0.1);
            size.ProjectCoefficient(ind_coeff);
            tc->SetSerialDiscreteTargetSize(size);
         }

         if (metric_id == 85)
         {
            FunctionCoefficient aspr_coeff(discrete_aspr_2d);
            aspr.ProjectCoefficient(aspr_coeff);
            DiffuseField(aspr,2);
            tc->SetSerialDiscreteTargetAspectRatio(aspr);
         }

         FunctionCoefficient ori_coeff(discrete_ori_2d);
         ori.ProjectCoefficient(ori_coeff);
         tc->SetSerialDiscreteTargetOrientation(ori);
         target_c = tc;
         break;
      }
      default: cout << "Unknown target_id: " << target_id << endl; return 3;
   }
   if (target_c == NULL)
   {
      target_c = new TargetConstructor(target_t);
   }
   target_c->SetNodes(x0);
   TMOP_Integrator *he_nlf_integ = new TMOP_Integrator(metric, target_c);
   if (fdscheme) { he_nlf_integ->EnableFiniteDifferences(x); }
   he_nlf_integ->SetExactActionFlag(exactaction);

   // Setup the quadrature rules for the TMOP integrator.
   IntegrationRules *irules = NULL;
   switch (quad_type)
   {
      case 1: irules = &IntRulesLo; break;
      case 2: irules = &IntRules; break;
      case 3: irules = &IntRulesCU; break;
      default: cout << "Unknown quad_type: " << quad_type << endl; return 3;
   }
   he_nlf_integ->SetIntegrationRules(*irules, quad_order);
   if (dim == 2)
   {
      cout << "Triangle quadrature points: "
           << irules->Get(Geometry::TRIANGLE, quad_order).GetNPoints()
           << "\nQuadrilateral quadrature points: "
           << irules->Get(Geometry::SQUARE, quad_order).GetNPoints() << endl;
   }
   if (dim == 3)
   {
      cout << "Tetrahedron quadrature points: "
           << irules->Get(Geometry::TETRAHEDRON, quad_order).GetNPoints()
           << "\nHexahedron quadrature points: "
           << irules->Get(Geometry::CUBE, quad_order).GetNPoints()
           << "\nPrism quadrature points: "
           << irules->Get(Geometry::PRISM, quad_order).GetNPoints() << endl;
   }

   if (normalization) { he_nlf_integ->EnableNormalization(x0); }

   // Limit the node movement.
   // The limiting distances can be given by a general function of space.
   GridFunction dist(fespace);
   dist = 1.0;
   // The small_phys_size is relevant only with proper normalization.
   if (normalization) { dist = small_phys_size; }
   ConstantCoefficient lim_coeff(lim_const);
   if (lim_const != 0.0) { he_nlf_integ->EnableLimiting(x0, dist, lim_coeff); }

   // Adaptive limiting.
   GridFunction zeta_0(&ind_fes);
   ConstantCoefficient coef_zeta(adapt_lim_const);
   AdaptivityEvaluator *adapt_evaluator = NULL;
   if (adapt_lim_const > 0.0)
   {
      FunctionCoefficient alim_coeff(adapt_lim_fun);
      zeta_0.ProjectCoefficient(alim_coeff);

      if (adapt_eval == 0) { adapt_evaluator = new AdvectorCG; }
      else if (adapt_eval == 1)
      {
#ifdef MFEM_USE_GSLIB
         adapt_evaluator = new InterpolatorFP;
#else
         MFEM_ABORT("MFEM is not built with GSLIB support!");
#endif
      }
      else { MFEM_ABORT("Bad interpolation option."); }

      he_nlf_integ->EnableAdaptiveLimiting(zeta_0, coef_zeta, *adapt_evaluator);
      if (visualization)
      {
         socketstream vis1;
         common::VisualizeField(vis1, "localhost", 19916, zeta_0, "Zeta 0",
                                300, 600, 300, 300);
      }
   }

   // 12. Setup the final NonlinearForm (which defines the integral of interest,
   //     its first and second derivatives). Here we can use a combination of
   //     metrics, i.e., optimize the sum of two integrals, where both are
   //     scaled by used-defined space-dependent weights. Note that there are no
   //     command-line options for the weights and the type of the second
   //     metric; one should update those in the code.
   NonlinearForm a(fespace);
   ConstantCoefficient *coeff1 = NULL;
   TMOP_QualityMetric *metric2 = NULL;
   TargetConstructor *target_c2 = NULL;
   FunctionCoefficient coeff2(weight_fun);

   // Explicit combination of metrics.
   if (combomet > 0)
   {
      // First metric.
      coeff1 = new ConstantCoefficient(1.0);
      he_nlf_integ->SetCoefficient(*coeff1);

      // Second metric.
      metric2 = new TMOP_Metric_077;
      TMOP_Integrator *he_nlf_integ2 = NULL;
      if (combomet == 1)
      {
         target_c2 = new TargetConstructor(
            TargetConstructor::IDEAL_SHAPE_EQUAL_SIZE);
         target_c2->SetVolumeScale(0.01);
         target_c2->SetNodes(x0);
         he_nlf_integ2 = new TMOP_Integrator(metric2, target_c2);
         he_nlf_integ2->SetCoefficient(coeff2);
      }
      else { he_nlf_integ2 = new TMOP_Integrator(metric2, target_c); }
      he_nlf_integ2->SetIntegrationRules(*irules, quad_order);
      if (fdscheme) { he_nlf_integ2->EnableFiniteDifferences(x); }
      he_nlf_integ2->SetExactActionFlag(exactaction);

      TMOPComboIntegrator *combo = new TMOPComboIntegrator;
      combo->AddTMOPIntegrator(he_nlf_integ);
      combo->AddTMOPIntegrator(he_nlf_integ2);
      if (normalization) { combo->EnableNormalization(x0); }
      if (lim_const != 0.0) { combo->EnableLimiting(x0, dist, lim_coeff); }

      a.AddDomainIntegrator(combo);
   }
   else { a.AddDomainIntegrator(he_nlf_integ); }

   // Compute the minimum det(J) of the starting mesh.
   tauval = infinity();
   const int NE = mesh->GetNE();
   for (int i = 0; i < NE; i++)
   {
      const IntegrationRule &ir =
         irules->Get(fespace->GetFE(i)->GetGeomType(), quad_order);
      ElementTransformation *transf = mesh->GetElementTransformation(i);
      for (int j = 0; j < ir.GetNPoints(); j++)
      {
         transf->SetIntPoint(&ir.IntPoint(j));
         tauval = min(tauval, transf->Jacobian().Det());
      }
   }
   cout << "Minimum det(J) of the original mesh is " << tauval << endl;

   if (tauval < 0.0 && metric_id != 22 && metric_id != 211 && metric_id != 252
       && metric_id != 311 && metric_id != 313 && metric_id != 352)
   {
      MFEM_ABORT("The input mesh is inverted! Try an untangling metric.");
   }
   if (tauval < 0.0)
   {
      MFEM_VERIFY(target_t == TargetConstructor::IDEAL_SHAPE_UNIT_SIZE,
                  "Untangling is supported only for ideal targets.");

      const DenseMatrix &Wideal =
         Geometries.GetGeomToPerfGeomJac(fespace->GetFE(0)->GetGeomType());
      tauval /= Wideal.Det();

      // Slightly below minJ0 to avoid div by 0.
      tauval -= 0.01 * h0.Min();
   }

   const double init_energy = a.GetGridFunctionEnergy(x);

   // Visualize the starting mesh and metric values.
   // Note that for combinations of metrics, this only shows the first metric.
   if (visualization)
   {
      char title[] = "Initial metric values";
      vis_tmop_metric_s(mesh_poly_deg, *metric, *target_c, *mesh, title, 0);
   }

   // 13. Fix all boundary nodes, or fix only a given component depending on the
   //     boundary attributes of the given mesh. Attributes 1/2/3 correspond to
   //     fixed x/y/z components of the node. Attribute 4 corresponds to an
   //     entirely fixed node. Other boundary attributes do not affect the node
   //     movement boundary conditions.
   if (move_bnd == false)
   {
      Array<int> ess_bdr(mesh->bdr_attributes.Max());
      ess_bdr = 1;
      a.SetEssentialBC(ess_bdr);
   }
   else
   {
      int n = 0;
      for (int i = 0; i < mesh->GetNBE(); i++)
      {
         const int nd = fespace->GetBE(i)->GetDof();
         const int attr = mesh->GetBdrElement(i)->GetAttribute();
         MFEM_VERIFY(!(dim == 2 && attr == 3),
                     "Boundary attribute 3 must be used only for 3D meshes. "
                     "Adjust the attributes (1/2/3/4 for fixed x/y/z/all "
                     "components, rest for free nodes), or use -fix-bnd.");
         if (attr == 1 || attr == 2 || attr == 3) { n += nd; }
         if (attr == 4) { n += nd * dim; }
      }
      Array<int> ess_vdofs(n), vdofs;
      n = 0;
      for (int i = 0; i < mesh->GetNBE(); i++)
      {
         const int nd = fespace->GetBE(i)->GetDof();
         const int attr = mesh->GetBdrElement(i)->GetAttribute();
         fespace->GetBdrElementVDofs(i, vdofs);
         if (attr == 1) // Fix x components.
         {
            for (int j = 0; j < nd; j++)
            { ess_vdofs[n++] = vdofs[j]; }
         }
         else if (attr == 2) // Fix y components.
         {
            for (int j = 0; j < nd; j++)
            { ess_vdofs[n++] = vdofs[j+nd]; }
         }
         else if (attr == 3) // Fix z components.
         {
            for (int j = 0; j < nd; j++)
            { ess_vdofs[n++] = vdofs[j+2*nd]; }
         }
         else if (attr == 4) // Fix all components.
         {
            for (int j = 0; j < vdofs.Size(); j++)
            { ess_vdofs[n++] = vdofs[j]; }
         }
      }
      a.SetEssentialVDofs(ess_vdofs);
   }

   // 14. As we use the Newton method to solve the resulting nonlinear system,
   //     here we setup the linear solver for the system's Jacobian.
   Solver *S = NULL, *S_prec = NULL;
   const double linsol_rtol = 1e-12;
   if (lin_solver == 0)
   {
      S = new DSmoother(1, 1.0, max_lin_iter);
   }
   else if (lin_solver == 1)
   {
      CGSolver *cg = new CGSolver;
      cg->SetMaxIter(max_lin_iter);
      cg->SetRelTol(linsol_rtol);
      cg->SetAbsTol(0.0);
      cg->SetPrintLevel(verbosity_level >= 2 ? 3 : -1);
      S = cg;
   }
   else
   {
      MINRESSolver *minres = new MINRESSolver;
      minres->SetMaxIter(max_lin_iter);
      minres->SetRelTol(linsol_rtol);
      minres->SetAbsTol(0.0);
      if (verbosity_level > 2) { minres->SetPrintLevel(1); }
      minres->SetPrintLevel(verbosity_level == 2 ? 3 : -1);
      if (lin_solver == 3 || lin_solver == 4)
      {
         S_prec = new DSmoother((lin_solver == 3) ? 0 : 1, 1.0, 1);
         minres->SetPreconditioner(*S_prec);
      }
      S = minres;
   }

   // Perform the nonlinear optimization.
   const IntegrationRule &ir =
      irules->Get(fespace->GetFE(0)->GetGeomType(), quad_order);
   TMOPNewtonSolver solver(ir, solver_type);
   // Provide all integration rules in case of a mixed mesh.
   solver.SetIntegrationRules(*irules, quad_order);
   if (solver_type == 0)
   {
      // Specify linear solver when we use a Newton-based solver.
      solver.SetPreconditioner(*S);
   }
   // For untangling, the solver will update the min det(T) values.
   if (tauval < 0.0) { solver.SetMinDetPtr(&tauval); }
   solver.SetMaxIter(solver_iter);
   solver.SetRelTol(solver_rtol);
   solver.SetAbsTol(0.0);
   if (solver_art_type > 0)
   {
      solver.SetAdaptiveLinRtol(solver_art_type, 0.5, 0.9);
   }
   solver.SetPrintLevel(verbosity_level >= 1 ? 1 : -1);
   solver.SetOperator(a);
   solver.Mult(b, x.GetTrueVector());
   x.SetFromTrueVector();
   if (solver.GetConverged() == false)
   {
      cout << "Nonlinear solver: rtol = " << solver_rtol << " not achieved.\n";
   }

   // 15. Save the optimized mesh to a file. This output can be viewed later
   //     using GLVis: "glvis -m optimized.mesh".
   {
      ofstream mesh_ofs("optimized.mesh");
      mesh_ofs.precision(14);
      mesh->Print(mesh_ofs);
   }

   // 16. Compute the amount of energy decrease.
   const double fin_energy = a.GetGridFunctionEnergy(x);
   double metric_part = fin_energy;
   if (lim_const > 0.0 || adapt_lim_const > 0.0)
   {
      lim_coeff.constant = 0.0;
      coef_zeta.constant = 0.0;
      metric_part = a.GetGridFunctionEnergy(x);
      lim_coeff.constant = lim_const;
      coef_zeta.constant = adapt_lim_const;
   }
   cout << "Initial strain energy: " << init_energy
        << " = metrics: " << init_energy
        << " + limiting term: " << 0.0 << endl;
   cout << "  Final strain energy: " << fin_energy
        << " = metrics: " << metric_part
        << " + limiting term: " << fin_energy - metric_part << endl;
   cout << "The strain energy decreased by: " << setprecision(12)
        << (init_energy - fin_energy) * 100.0 / init_energy << " %." << endl;

   // 17. Visualize the final mesh and metric values.
   if (visualization)
   {
      char title[] = "Final metric values";
      vis_tmop_metric_s(mesh_poly_deg, *metric, *target_c, *mesh, title, 600);
   }

   if (adapt_lim_const > 0.0 && visualization)
   {
      socketstream vis0;
      common::VisualizeField(vis0, "localhost", 19916, zeta_0, "Xi 0",
                             600, 600, 300, 300);
   }

   // 18. Visualize the mesh displacement.
   if (visualization)
   {
      x0 -= x;
      osockstream sock(19916, "localhost");
      sock << "solution\n";
      mesh->Print(sock);
      x0.Save(sock);
      sock.send();
      sock << "window_title 'Displacements'\n"
           << "window_geometry "
           << 1200 << " " << 0 << " " << 600 << " " << 600 << "\n"
           << "keys jRmclA" << endl;
   }

   // 19. Free the used memory.
   delete S_prec;
   delete S;
   delete target_c2;
   delete metric2;
   delete coeff1;
   delete adapt_evaluator;
   delete target_c;
   delete adapt_coeff;
   delete metric;
   delete fespace;
   delete fec;
   delete mesh;

   return 0;
}<|MERGE_RESOLUTION|>--- conflicted
+++ resolved
@@ -61,17 +61,6 @@
 //   * mesh-optimizer -m stretched2D.mesh -o 2 -mid 2 -tid 1 -ni 50 -qo 5 -nor -vl 1 -alc 0.5 -fd -ae 1
 //
 //   Blade shape:
-<<<<<<< HEAD
-//     mesh-optimizer -m blade.mesh -o 4 -mid 2 -tid 1 -ni 200 -bnd -qt 1 -qo 8
-//   Blade shape with FD-based solver:
-//     mesh-optimizer -m blade.mesh -o 4 -mid 2 -tid 1 -ni 200 -bnd -qt 1 -qo 8 -fd
-//   Blade limited shape:
-//     mesh-optimizer -m blade.mesh -o 4 -mid 2 -tid 1 -ni 200 -bnd -qt 1 -qo 8 -lc 5000
-//   ICF shape and equal size:
-//     mesh-optimizer -o 3 -mid 9 -tid 2 -ni 25 -ls 3 -qo 5
-//   ICF shape and initial size:
-//     mesh-optimizer -o 3 -mid 9 -tid 3 -ni 100 -bnd -qt 1 -qo 8
-=======
 //     mesh-optimizer -m blade.mesh -o 4 -mid 2 -tid 1 -ni 30 -ls 3 -art 1 -bnd -qt 1 -qo 8
 //   Blade shape with FD-based solver:
 //     mesh-optimizer -m blade.mesh -o 4 -mid 2 -tid 1 -ni 30 -ls 4 -bnd -qt 1 -qo 8 -fd
@@ -81,7 +70,6 @@
 //     mesh-optimizer -o 3 -mid 9 -tid 2 -ni 25 -ls 3 -art 2 -qo 5
 //   ICF shape and initial size:
 //     mesh-optimizer -o 3 -mid 9 -tid 3 -ni 30 -ls 3 -bnd -qt 1 -qo 8
->>>>>>> 7ae181ba
 //   ICF shape:
 //     mesh-optimizer -o 3 -mid 1 -tid 1 -ni 100 -bnd -qt 1 -qo 8
 //   ICF limited shape:
@@ -215,11 +203,7 @@
                   "0: l1-Jacobi\n\t"
                   "1: CG\n\t"
                   "2: MINRES\n\t"
-<<<<<<< HEAD
-                  "3: MINRES + Jacobi preconditioner"
-=======
                   "3: MINRES + Jacobi preconditioner\n\t"
->>>>>>> 7ae181ba
                   "4: MINRES + l1-Jacobi preconditioner");
    args.AddOption(&max_lin_iter, "-li", "--lin-iter",
                   "Maximum number of iterations in the linear solve.");
