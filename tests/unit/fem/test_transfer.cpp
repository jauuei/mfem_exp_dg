// Copyright (c) 2010-2021, Lawrence Livermore National Security, LLC. Produced
// at the Lawrence Livermore National Laboratory. All Rights reserved. See files
// LICENSE and NOTICE for details. LLNL-CODE-806117.
//
// This file is part of the MFEM library. For more information and source code
// availability visit https://mfem.org.
//
// MFEM is free software; you can redistribute it and/or modify it under the
// terms of the BSD-3 license. We welcome feedback and contributions, see file
// CONTRIBUTING.md for details.

#include "unit_tests.hpp"
#include "mfem.hpp"

using namespace mfem;

int RandomPRefinement(FiniteElementSpace & fes)
{
   Mesh * mesh = fes.GetMesh();
   int maxorder = 0;
<<<<<<< HEAD
   int order;
   for (int i = 0; i < mesh->GetNE(); i++)
   {
      order = fes.GetElementOrder(i);
=======
   for (int i = 0; i < mesh->GetNE(); i++)
   {
      const int order = fes.GetElementOrder(i);
>>>>>>> 187d4444
      maxorder = std::max(maxorder,order);
      if ((double) rand() / RAND_MAX < 0.5)
      {
         fes.SetElementOrder(i,order+1);
         maxorder = std::max(maxorder,order+1);
      }
   }
   fes.Update(false);
   return maxorder;
}


int dimension;
int coeff_order;
double coeff(const Vector& X)
{
   double x = X[0];
   double y = X[1];
   double z = 0.;
   if (dimension == 2)
   {
      if (coeff_order == 1)
      {
         return 1.1 * x + 2.0 * y;
      }
      else
      {
         return (1.-x)*x*(1.-y)*y;
      }
   }
   else
   {
      z = X[2];
      if (coeff_order == 1)
      {
         return 1.1 * x + 2.0 * y + 3.0 * z;
      }
      else
      {
         return (1.-x)*x*(1.-y)*y*(1.-z)*z;
      }
   }
}

void vectorcoeff(const Vector& x, Vector& y)
{
   y(0) = coeff(x);
   y(1) = -coeff(x);
   if (dimension == 3)
   {
      y(2) = 2.0 * coeff(x);
   }
}

TEST_CASE("transfer")
{
   for (int vectorspace = 0; vectorspace <= 3; ++vectorspace)
   {
      for (dimension = 2; dimension <= 3; ++dimension)
      {
         for (int elementType = 0; elementType <= 1; ++elementType)
         {
            for (int ne = 1; ne <= 3; ++ne)
            {
               for (int order = 1; order <= 4; order *= 2)
               {
                  for (int geometric = 0; geometric <= 1; ++geometric)
                  {
                     int fineOrder = (geometric == 1) ? order : 2 * order;

                     std::cout << "Testing transfer:\n"
                               << "  Vectorspace:  " << vectorspace << "\n"
                               << "  Dimension:    " << dimension << "\n"
                               << "  Element type: " << elementType << "\n"
                               << "  Elements:     " << std::pow(ne, dimension) << "\n"
                               << "  Coarse order: " << order << "\n"
                               << "  Fine order:   " << fineOrder << "\n"
                               << "  Geometric:    " << geometric << "\n";

                     Mesh mesh;
                     if (dimension == 2)
                     {
                        Element::Type type = Element::QUADRILATERAL;
                        if (elementType != 0)
                        {
                           type = Element::TRIANGLE;
                        }
                        mesh = Mesh::MakeCartesian2D(ne, ne, type, 1, 1.0, 1.0);
                     }
                     else
                     {
                        Element::Type type = Element::HEXAHEDRON;
                        if (elementType != 0)
                        {
                           type = Element::TETRAHEDRON;
                        }
                        mesh = Mesh::MakeCartesian3D(ne, ne, ne, type, 1.0, 1.0, 1.0);
                     }
                     FiniteElementCollection* c_fec = nullptr;
                     FiniteElementCollection* f_fec = nullptr;

                     if (vectorspace < 2)
                     {
                        c_fec = new H1_FECollection(order, dimension);
                        f_fec = (geometric == 1) ? c_fec : new
                                H1_FECollection(fineOrder, dimension);
                     }
                     else if (vectorspace == 2)
                     {
                        c_fec = new ND_FECollection(order+1, dimension);
                        f_fec = (geometric == 1) ? c_fec : new
                                ND_FECollection(fineOrder, dimension);
                     }
                     else
                     {
                        c_fec = new RT_FECollection(order, dimension);
                        f_fec = (geometric == 1) ? c_fec : new
                                RT_FECollection(fineOrder, dimension);
                     }

                     Mesh fineMesh(mesh);
                     if (geometric)
                     {
                        fineMesh.UniformRefinement();
                     }

                     int spaceDimension = 1;

                     if (vectorspace == 1)
                     {
                        spaceDimension = dimension;
                     }

                     FiniteElementSpace* c_fespace =
                        new FiniteElementSpace(&mesh, c_fec, spaceDimension);
                     FiniteElementSpace* f_fespace =
                        new FiniteElementSpace(&fineMesh, f_fec,spaceDimension);


                     Operator* referenceOperator = nullptr;

                     if (geometric == 0)
                     {
                        referenceOperator = new PRefinementTransferOperator(*c_fespace,
                                                                            *f_fespace);
                     }
                     else
                     {
                        OperatorPtr P(Operator::ANY_TYPE);
                        f_fespace->GetTransferOperator(*c_fespace, P);
                        P.SetOperatorOwner(false);
                        referenceOperator = P.Ptr();
                     }

                     TransferOperator testTransferOperator(*c_fespace, *f_fespace);
                     GridFunction X(c_fespace);
                     GridFunction X_cmp(c_fespace);
                     GridFunction Y_exact(f_fespace);
                     GridFunction Y_std(f_fespace);
                     GridFunction Y_test(f_fespace);
                     coeff_order = 1;
                     if (vectorspace == 0)
                     {
                        FunctionCoefficient funcCoeff(&coeff);
                        X.ProjectCoefficient(funcCoeff);
                        Y_exact.ProjectCoefficient(funcCoeff);
                     }
                     else
                     {
                        VectorFunctionCoefficient funcCoeff(dimension, &vectorcoeff);
                        X.ProjectCoefficient(funcCoeff);
                        Y_exact.ProjectCoefficient(funcCoeff);
                     }

                     Y_std = 0.0;
                     Y_test = 0.0;

                     referenceOperator->Mult(X, Y_std);

                     Y_std -= Y_exact;
                     REQUIRE(Y_std.Norml2() < 1e-12 * Y_exact.Norml2());

                     testTransferOperator.Mult(X, Y_test);

                     Y_test -= Y_exact;
                     REQUIRE(Y_test.Norml2() < 1e-12 * Y_exact.Norml2());

                     referenceOperator->MultTranspose(Y_exact, X);
                     testTransferOperator.MultTranspose(Y_exact, X_cmp);

                     X -= X_cmp;
                     REQUIRE(X.Norml2() < 1e-12 * X_cmp.Norml2());

                     delete referenceOperator;
                     delete f_fespace;
                     delete c_fespace;
                     if (geometric == 0)
                     {
                        delete f_fec;
                     }
                     delete c_fec;
                  }
               }
            }
         }
      }
   }
}


TEST_CASE("variable_order_transfer")
{
   for (int vectorspace = 0; vectorspace <= 3; ++vectorspace)
   {
      for (dimension = 2; dimension <= 3; ++dimension)
      {
         for (int ne = 1; ne <= 3; ++ne)
         {
            for (int order = 1; order <= 4; order *= 2)
            {
               std::cout << "Testing variable order transfer:\n"
                         << "  Vectorspace:    " << vectorspace << "\n"
                         << "  Dimension:      " << dimension << "\n"
                         << "  Elements:       " << std::pow(ne, dimension) << "\n"
                         << "  Coarse order:   " << order << "\n";

               Mesh mesh;
               if (dimension == 2)
               {
                  Element::Type type = Element::QUADRILATERAL;
                  mesh = Mesh::MakeCartesian2D(ne, ne, type, 1, 1.0, 1.0);
               }
               else
               {
                  Element::Type type = Element::HEXAHEDRON;
                  mesh = Mesh::MakeCartesian3D(ne, ne, ne, type, 1.0, 1.0, 1.0);
               }
               FiniteElementCollection* c_fec = nullptr;
               FiniteElementCollection* f_fec = nullptr;
               if (vectorspace < 2)
               {
                  c_fec = new H1_FECollection(order, dimension);
                  f_fec = new H1_FECollection(order, dimension);
               }
               else if (vectorspace == 2)
               {
                  c_fec = new ND_FECollection(order+1, dimension);
                  f_fec = new ND_FECollection(order+1, dimension);
               }
               else
               {
                  c_fec = new RT_FECollection(order, dimension);
                  f_fec = new RT_FECollection(order, dimension);
               }

               mesh.EnsureNCMesh();
               mesh.RandomRefinement(0.5);

               int spaceDimension = 1;

               if (vectorspace == 1)
               {
                  spaceDimension = dimension;
               }

               FiniteElementSpace* c_fespace =
                  new FiniteElementSpace(&mesh, c_fec, spaceDimension);
               FiniteElementSpace* f_fespace =
                  new FiniteElementSpace(&mesh, f_fec,spaceDimension);
               int maxorder = RandomPRefinement(*f_fespace);

               std::cout  << "  Max fine order: " << maxorder << "\n";

               Operator* referenceOperator = nullptr;

               referenceOperator = new PRefinementTransferOperator(*c_fespace,
                                                                   *f_fespace);

               TransferOperator testTransferOperator(*c_fespace, *f_fespace);
               GridFunction X(c_fespace); X = 0.;
               GridFunction X_cmp(c_fespace); X_cmp = 0.;
               GridFunction Y_exact(f_fespace); Y_exact = 0.;
               GridFunction Y_std(f_fespace); Y_std = 0.;
               GridFunction Y_test(f_fespace); Y_test = 0.;
               coeff_order = std::min(2,order);
               if (vectorspace == 0)
               {
                  FunctionCoefficient funcCoeff(&coeff);
                  X.ProjectCoefficient(funcCoeff);
                  Y_exact.ProjectCoefficient(funcCoeff);
               }
               else
               {
                  VectorFunctionCoefficient funcCoeff(dimension, &vectorcoeff);
                  X.ProjectCoefficient(funcCoeff);
                  Y_exact.ProjectCoefficient(funcCoeff);
               }

               Y_std = 0.0;
               Y_test = 0.0;

               referenceOperator->Mult(X, Y_std);
               Y_std -= Y_exact;
               REQUIRE(Y_std.Norml2() < 1e-12 * Y_exact.Norml2());

               testTransferOperator.Mult(X, Y_test);

               Y_test -= Y_exact;
               REQUIRE(Y_test.Norml2() < 1e-12 * Y_exact.Norml2());

               referenceOperator->MultTranspose(Y_exact, X);
               testTransferOperator.MultTranspose(Y_exact, X_cmp);

               X -= X_cmp;
               REQUIRE(X.Norml2() < 1e-12 * X_cmp.Norml2());

               delete referenceOperator;
               delete f_fespace;
               delete c_fespace;
               delete f_fec;
               delete c_fec;
            }
         }
      }
   }
}

TEST_CASE("variable_order_true_transfer")
{
   for (int vectorspace = 0; vectorspace <= 1; ++vectorspace)
   {
      for (dimension = 2; dimension <= 3; ++dimension)
      {
         for (int order = 1; order <= 3; order++)
         {
            std::cout << "Testing variable order true transfer:\n"
                      << "  Vectorspace:    " << vectorspace << "\n"
                      << "  Dimension:      " << dimension << "\n"
                      << "  Coarse order:   " << order << "\n";

            Mesh mesh;
            if (dimension == 2)
            {
               Element::Type type = Element::QUADRILATERAL;
               mesh = Mesh::MakeCartesian2D(3, 3, type, 1, 1.0, 1.0);
            }
            else
            {
               Element::Type type = Element::HEXAHEDRON;
               mesh = Mesh::MakeCartesian3D(3, 3, 3, type, 1.0, 1.0, 1.0);
            }
            FiniteElementCollection* c_fec = nullptr;
            FiniteElementCollection* f_fec = nullptr;
            c_fec = new H1_FECollection(order, dimension);
            f_fec = new H1_FECollection(order, dimension);
            mesh.EnsureNCMesh();
            mesh.RandomRefinement(0.5);
            int spaceDimension = 1;

            if (vectorspace == 1)
            {
               spaceDimension = dimension;
            }

            FiniteElementSpace* c_fespace =
               new FiniteElementSpace(&mesh, c_fec, spaceDimension);
            FiniteElementSpace* f_fespace =
               new FiniteElementSpace(&mesh, f_fec,spaceDimension);
            f_fespace->SetRelaxedHpConformity(true);
            int maxorder = RandomPRefinement(*f_fespace);

            std::cout  << "  Max fine order: " << maxorder << "\n";

<<<<<<< HEAD

=======
>>>>>>> 187d4444
            const SparseMatrix * Rc = c_fespace->GetRestrictionMatrix();
            TrueTransferOperator T(*c_fespace, *f_fespace);
            GridFunction xc(c_fespace);
            Vector Xc(c_fespace->GetTrueVSize());
            Vector Diff(c_fespace->GetTrueVSize());
            Vector Yc(c_fespace->GetTrueVSize());
            Vector Xf(f_fespace->GetTrueVSize());
            Vector Yf(f_fespace->GetTrueVSize());

            coeff_order = 2;

            if (vectorspace == 0)
            {
               FunctionCoefficient funcCoeff(&coeff);
               xc.ProjectCoefficient(funcCoeff);
            }
            else
            {
               VectorFunctionCoefficient funcCoeff(dimension, &vectorcoeff);
               xc.ProjectCoefficient(funcCoeff);
            }
            if (Rc)
            {
               Rc->Mult(xc,Xc);
            }
            else
            {
               Xc.MakeRef(xc,0);
            }
            T.Mult(Xc, Xf);

            BilinearFormIntegrator * massc=nullptr;
            BilinearFormIntegrator * massf=nullptr;

            switch (vectorspace)
            {
               case 0:
                  massc = new MassIntegrator;
                  massf = new MassIntegrator;
                  break;
               default:
                  massc = new VectorMassIntegrator;
                  massf = new VectorMassIntegrator;
                  break;
            }

            BilinearForm mc(c_fespace);
            mc.AddDomainIntegrator(massc);
            mc.Assemble();
            SparseMatrix Mc;
            Array<int> empty;
            mc.FormSystemMatrix(empty, Mc);

            BilinearForm mf(f_fespace);
            mf.AddDomainIntegrator(massf);
            mf.Assemble();
            SparseMatrix Mf;
            mf.FormSystemMatrix(empty, Mf);

            Mf.Mult(Xf,Yf);

            T.MultTranspose(Yf,Yc);

            GSSmoother M(Mc);
            Diff = 0.;
            PCG(Mc, M, Yc, Diff, 0, 500, 1e-24, 0.0);

            Diff -= Xc;

            REQUIRE(Diff.Norml2() < 1e-10);
<<<<<<< HEAD

=======
>>>>>>> 187d4444
            delete f_fespace;
            delete c_fespace;
            delete f_fec;
            delete c_fec;
         }
      }
   }
}


#ifdef MFEM_USE_MPI

TEST_CASE("partransfer", "[Parallel]")
{
   for (dimension = 2; dimension <= 3; ++dimension)
   {
      for (int elementType = 0; elementType <= 1; ++elementType)
      {
         for (int ne = 4; ne <= 5; ++ne)
         {
            for (int order = 1; order <= 4; order *= 2)
            {
               for (int geometric = 0; geometric <= 1; ++geometric)
               {
                  int fineOrder = (geometric == 1) ? order : 2 * order;

                  int num_procs;
                  MPI_Comm_size(MPI_COMM_WORLD, &num_procs);
                  int myid;
                  MPI_Comm_rank(MPI_COMM_WORLD, &myid);

                  if (myid == 0)
                  {
                     std::cout << "Testing parallel transfer:\n"
                               << "  Dimension:    " << dimension << "\n"
                               << "  Element type: " << elementType << "\n"
                               << "  Elements:     " << std::pow(ne, dimension) << "\n"
                               << "  Coarse order: " << order << "\n"
                               << "  Fine order:   " << fineOrder << "\n"
                               << "  Geometric:    " << geometric << "\n";
                  }
<<<<<<< HEAD
                  coeff_order = std::min(1,order);
=======
                  coeff_order = 1;
>>>>>>> 187d4444

                  Mesh mesh;
                  if (dimension == 2)
                  {
                     Element::Type type = Element::QUADRILATERAL;
                     if (elementType != 0)
                     {
                        type = Element::TRIANGLE;
                     }
                     mesh = Mesh::MakeCartesian2D(ne, ne, type, 1, 1.0, 1.0);
                  }
                  else
                  {
                     Element::Type type = Element::HEXAHEDRON;
                     if (elementType != 0)
                     {
                        type = Element::TETRAHEDRON;
                     }
                     mesh =
                        Mesh::MakeCartesian3D(ne, ne, ne, type, 1.0, 1.0, 1.0);
                  }

                  Mesh fineMesh(mesh);
                  if (geometric)
                  {
                     fineMesh.UniformRefinement();
                  }

                  ParMesh *pmesh = new ParMesh(MPI_COMM_WORLD, mesh);
                  ParMesh pfineMesh(MPI_COMM_WORLD, mesh);
                  if (geometric)
                  {
                     pfineMesh.UniformRefinement();
                  }

                  FiniteElementCollection* c_h1_fec =
                     new H1_FECollection(order, dimension);
                  FiniteElementCollection* f_h1_fec = (geometric == 1) ? c_h1_fec : new
                                                      H1_FECollection(fineOrder, dimension);

                  int spaceDimension = 1;

                  double referenceRestrictionValue = 0.0;

                  // Compute reference values in serial
                  {
                     FiniteElementSpace* c_h1_fespace = new FiniteElementSpace(&mesh, c_h1_fec,
                                                                               spaceDimension);
                     FiniteElementSpace* f_h1_fespace = new FiniteElementSpace(&fineMesh, f_h1_fec,
                                                                               spaceDimension);

                     Operator* transferOperator = new TransferOperator(*c_h1_fespace,
                                                                       *f_h1_fespace);
                     GridFunction X(c_h1_fespace);
                     GridFunction Y(f_h1_fespace);

                     FunctionCoefficient funcCoeff(&coeff);
                     Y.ProjectCoefficient(funcCoeff);
                     X = 0.0;

                     transferOperator->MultTranspose(Y, X);

                     referenceRestrictionValue = std::sqrt(InnerProduct(X, X));

                     delete transferOperator;
                     delete f_h1_fespace;
                     delete c_h1_fespace;
                  }

                  ParFiniteElementSpace* c_h1_fespace = new ParFiniteElementSpace(pmesh, c_h1_fec,
                                                                                  spaceDimension);
                  ParFiniteElementSpace* f_h1_fespace = new ParFiniteElementSpace(&pfineMesh,
                                                                                  f_h1_fec,
                                                                                  spaceDimension);

                  Operator* transferOperator = new TrueTransferOperator(*c_h1_fespace,
                                                                        *f_h1_fespace);
                  ParGridFunction X(c_h1_fespace);
                  ParGridFunction Y_exact(f_h1_fespace);
                  ParGridFunction Y(f_h1_fespace);
                  FunctionCoefficient funcCoeff(&coeff);
                  X.ProjectCoefficient(funcCoeff);
                  Y_exact.ProjectCoefficient(funcCoeff);

                  Y = 0.0;

                  Vector X_true(c_h1_fespace->GetTrueVSize());
                  Vector Y_true(f_h1_fespace->GetTrueVSize());

                  c_h1_fespace->GetRestrictionMatrix()->Mult(X, X_true);
                  transferOperator->Mult(X_true, Y_true);
                  f_h1_fespace->GetProlongationMatrix()->Mult(Y_true, Y);

                  Y -= Y_exact;
                  REQUIRE(Y.Norml2() < 1e-12 * Y_exact.Norml2());

                  f_h1_fespace->GetRestrictionMatrix()->Mult(Y_exact, Y_true);
                  transferOperator->MultTranspose(Y_true, X_true);

                  double restrictionValue = std::sqrt(InnerProduct(MPI_COMM_WORLD, X_true,
                                                                   X_true));
                  REQUIRE(std::abs(restrictionValue - referenceRestrictionValue) < 1e-12 *
                          std::abs(referenceRestrictionValue));

                  delete transferOperator;
                  delete f_h1_fespace;
                  delete c_h1_fespace;
                  if (geometric == 0)
                  {
                     delete f_h1_fec;
                  }
                  delete c_h1_fec;
                  delete pmesh;
               }
            }
         }
      }
   }
}

#endif<|MERGE_RESOLUTION|>--- conflicted
+++ resolved
@@ -18,16 +18,9 @@
 {
    Mesh * mesh = fes.GetMesh();
    int maxorder = 0;
-<<<<<<< HEAD
-   int order;
    for (int i = 0; i < mesh->GetNE(); i++)
    {
-      order = fes.GetElementOrder(i);
-=======
-   for (int i = 0; i < mesh->GetNE(); i++)
-   {
       const int order = fes.GetElementOrder(i);
->>>>>>> 187d4444
       maxorder = std::max(maxorder,order);
       if ((double) rand() / RAND_MAX < 0.5)
       {
@@ -401,10 +394,6 @@
 
             std::cout  << "  Max fine order: " << maxorder << "\n";
 
-<<<<<<< HEAD
-
-=======
->>>>>>> 187d4444
             const SparseMatrix * Rc = c_fespace->GetRestrictionMatrix();
             TrueTransferOperator T(*c_fespace, *f_fespace);
             GridFunction xc(c_fespace);
@@ -475,10 +464,6 @@
             Diff -= Xc;
 
             REQUIRE(Diff.Norml2() < 1e-10);
-<<<<<<< HEAD
-
-=======
->>>>>>> 187d4444
             delete f_fespace;
             delete c_fespace;
             delete f_fec;
@@ -520,11 +505,7 @@
                                << "  Fine order:   " << fineOrder << "\n"
                                << "  Geometric:    " << geometric << "\n";
                   }
-<<<<<<< HEAD
-                  coeff_order = std::min(1,order);
-=======
                   coeff_order = 1;
->>>>>>> 187d4444
 
                   Mesh mesh;
                   if (dimension == 2)
