--- conflicted
+++ resolved
@@ -423,9 +423,16 @@
    fes->DofsToVDofs(vdim-1, dofs);
    Vector DofVal(dofs.Size()), LocVec;
    const FiniteElement *fe = fes->GetFE(i);
-<<<<<<< HEAD
-   MFEM_ASSERT(fe->GetMapType() == FiniteElement::VALUE, "invalid FE map type");
-   fe->CalcShape(ip, DofVal);
+   if (fe->GetMapType() == FiniteElement::VALUE)
+   {
+      fe->CalcShape(ip, DofVal);
+   }
+   else
+   {
+      ElementTransformation *Tr = fes->GetElementTransformation(i);
+      Tr->SetIntPoint(&ip);
+      fe->CalcPhysShape(*Tr, DofVal);
+   }
    if (doftrans)
    {
       Vector LocVec_t;
@@ -436,19 +443,6 @@
    {
       GetSubVector(dofs, LocVec);
    }
-=======
-   if (fe->GetMapType() == FiniteElement::VALUE)
-   {
-      fe->CalcShape(ip, DofVal);
-   }
-   else
-   {
-      ElementTransformation *Tr = fes->GetElementTransformation(i);
-      Tr->SetIntPoint(&ip);
-      fe->CalcPhysShape(*Tr, DofVal);
-   }
-   GetSubVector(dofs, LocVec);
->>>>>>> 84e68df8
 
    return (DofVal * LocVec);
 }
