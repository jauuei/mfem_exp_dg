--- conflicted
+++ resolved
@@ -13,11 +13,8 @@
   bilinearform.cpp
   bilinearform_ext.cpp
   bilininteg.cpp
-<<<<<<< HEAD
+  bilininteg_br2.cpp
   bilininteg_convection_mf.cpp
-=======
-  bilininteg_br2.cpp
->>>>>>> d21b9d2c
   bilininteg_convection_pa.cpp
   bilininteg_convection_ea.cpp
   bilininteg_dgtrace_pa.cpp
