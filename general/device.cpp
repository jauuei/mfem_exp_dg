--- conflicted
+++ resolved
@@ -276,52 +276,25 @@
    // the call mm.Configure(...) in UpdateMemoryTypeAndClass()
 }
 
-<<<<<<< HEAD
-void Device::Print(std::ostream &pout)
-{
-   pout << "Device configuration: ";
-=======
 void Device::Print(std::ostream &os)
 {
    os << "Device configuration: ";
->>>>>>> 30a3c763
    bool add_comma = false;
    for (int i = 0; i < Backend::NUM_BACKENDS; i++)
    {
       if (backends & internal::backend_list[i])
       {
-<<<<<<< HEAD
-         if (add_comma) { pout << ','; }
-         add_comma = true;
-         pout << internal::backend_name[i];
-      }
-   }
-   pout << '\n';
-=======
          if (add_comma) { os << ','; }
          add_comma = true;
          os << internal::backend_name[i];
       }
    }
    os << '\n';
->>>>>>> 30a3c763
 #ifdef MFEM_USE_CEED
    if (Allows(Backend::CEED_MASK))
    {
       const char *ceed_backend;
       CeedGetResource(internal::ceed, &ceed_backend);
-<<<<<<< HEAD
-      pout << "libCEED backend: " << ceed_backend << '\n';
-   }
-#endif
-   pout << "Memory configuration: "
-        << MemoryTypeName[static_cast<int>(host_mem_type)];
-   if (Device::Allows(Backend::DEVICE_MASK))
-   {
-      pout << ',' << MemoryTypeName[static_cast<int>(device_mem_type)];
-   }
-   pout << std::endl;
-=======
       os << "libCEED backend: " << ceed_backend << '\n';
    }
 #endif
@@ -332,7 +305,6 @@
       os << ',' << MemoryTypeName[static_cast<int>(device_mem_type)];
    }
    os << std::endl;
->>>>>>> 30a3c763
 }
 
 void Device::UpdateMemoryTypeAndClass()
